import copy
from collections import deque

import numpy as np
import time
import gym

from copy import deepcopy

from gym_art.quadrotor_multi.quad_utils import perform_collision_between_drones, \
    calculate_obst_drone_proximity_penalties, \
    calculate_collision_matrix, calculate_drone_proximity_penalties, perform_collision_with_obstacle, perform_downwash, \
    perform_collision_with_wall, perform_collision_with_ceiling

from gym_art.quadrotor_multi.quadrotor_single import GRAV, QuadrotorSingle
from gym_art.quadrotor_multi.quadrotor_multi_visualization import Quadrotor3DSceneMulti
from gym_art.quadrotor_multi.quad_scenarios import create_scenario
from gym_art.quadrotor_multi.quadrotor_multi_obstacles import MultiObstacles

EPS = 1E-6


class QuadrotorEnvMulti(gym.Env):
    def __init__(self,
                 num_agents,
                 dynamics_params='DefaultQuad', dynamics_change=None,
                 dynamics_randomize_every=None, dyn_sampler_1=None, dyn_sampler_2=None,
                 raw_control=True, raw_control_zero_middle=True, dim_mode='3D', tf_control=False, sim_freq=200.,
                 sim_steps=2, obs_repr='xyz_vxyz_R_omega', ep_time=7, room_length=10, room_width=10,
                 room_height=10, init_random_state=False, rew_coeff=None, sense_noise=None, verbose=False, gravity=GRAV,
                 resample_goals=False, t2w_std=0.005, t2t_std=0.0005, excite=False, dynamics_simplification=False,
                 quads_mode='static_same_goal', quads_formation='circle_horizontal', quads_formation_size=-1.0,
                 swarm_obs='none', quads_use_numba=False, quads_view_mode='local',
                 collision_force=True, local_obs=-1, collision_hitbox_radius=2.0,
                 collision_falloff_radius=2.0, collision_smooth_max_penalty=10.0, use_replay_buffer=False,
                 vis_acc_arrows=False, viz_traces=25, viz_trace_nth_step=1,
                 use_obstacles=False, num_obstacles=0, obstacle_size=0.0, octree_resolution=0.05, use_downwash=False):

        super().__init__()

        self.num_agents = num_agents
        self.swarm_obs = swarm_obs
        assert local_obs <= self.num_agents - 1 or local_obs == -1, f'Invalid value ({local_obs}) passed to --local_obs. Should be 0 < n < num_agents - 1, or -1'
        if local_obs == -1:
            self.num_use_neighbor_obs = self.num_agents - 1
        else:
            self.num_use_neighbor_obs = local_obs

        # Set to True means that sample_factory will treat it as a multi-agent vectorized environment even with
        # num_agents=1. More info, please look at sample-factory: envs/quadrotors/wrappers/reward_shaping.py
        self.is_multiagent = True
        self.room_dims = (room_length, room_width, room_height)

        self.envs = []
        self.quads_view_mode = quads_view_mode

        for i in range(self.num_agents):
            e = QuadrotorSingle(
                dynamics_params, dynamics_change, dynamics_randomize_every, dyn_sampler_1, dyn_sampler_2,
                raw_control, raw_control_zero_middle, dim_mode, tf_control, sim_freq, sim_steps,
                obs_repr, ep_time, room_length, room_width, room_height, init_random_state,
                rew_coeff, sense_noise, verbose, gravity, t2w_std, t2t_std, excite, dynamics_simplification,
                quads_use_numba, self.swarm_obs, self.num_agents, quads_view_mode,
                self.num_use_neighbor_obs, use_obstacles=use_obstacles
            )
            self.envs.append(e)

        self.resample_goals = resample_goals

        # we don't actually create a scene object unless we want to render stuff
        self.scene = None

        self.action_space = self.envs[0].action_space
        self.observation_space = self.envs[0].observation_space

        # reward shaping
        self.rew_coeff = dict(
            pos=1., effort=0.05, action_change=0., crash=1., orient=1., yaw=0., rot=0., attitude=0., spin=0.1, vel=0.,
            quadcol_bin=0., quadcol_bin_smooth_max=0., quadcol_bin_obst=0., quadcol_bin_obst_smooth_max=0.,
            quadsettle=0., quadcol_coeff=1., quadcol_obst_coeff=1.
        )
        rew_coeff_orig = copy.deepcopy(self.rew_coeff)

        if rew_coeff is not None:
            assert isinstance(rew_coeff, dict)
            assert set(rew_coeff.keys()).issubset(set(self.rew_coeff.keys()))
            self.rew_coeff.update(rew_coeff)
        for key in self.rew_coeff.keys():
            self.rew_coeff[key] = float(self.rew_coeff[key])

        orig_keys = list(rew_coeff_orig.keys())
        # Checking to make sure we didn't provide some false rew_coeffs (for example by misspelling one of the params)
        assert np.all([key in orig_keys for key in self.rew_coeff.keys()])

        # Aux variables for observation space of quads
        self.quad_arm = self.envs[0].dynamics.arm
        self.control_freq = self.envs[0].control_freq
        self.control_dt = 1.0 / self.control_freq
        self.pos = np.zeros([self.num_agents, 3])  # Matrix containing all positions
        self.quads_mode = quads_mode
        if obs_repr == 'xyz_vxyz_R_omega':
            obs_self_size = 18
        elif obs_repr == 'xyz_vxyz_R_omega_wall':
            obs_self_size = 24
        else:
            raise NotImplementedError(f'{obs_repr} not supported!')

        if self.swarm_obs == 'pos_vel':
            self.neighbor_obs_size = 6
        elif self.swarm_obs == 'pos_vel_goals_ndist_gdist':
            self.neighbor_obs_size = 11
        elif self.swarm_obs == 'pos_vel_goals':
            self.neighbor_obs_size = 9
        elif self.swarm_obs == 'none':
            self.neighbor_obs_size = 0
        else:
            raise NotImplementedError(f'Unknown value {self.swarm_obs} passed to --neighbor_obs_type')
        self.clip_neighbor_space_length = self.num_use_neighbor_obs * self.neighbor_obs_size
        self.clip_neighbor_space_min_box = self.observation_space.low[
                                           obs_self_size:obs_self_size + self.clip_neighbor_space_length]
        self.clip_neighbor_space_max_box = self.observation_space.high[
                                           obs_self_size:obs_self_size + self.clip_neighbor_space_length]

        # Aux variables for rewards
        self.rews_settle = np.zeros(self.num_agents)
        self.rews_settle_raw = np.zeros(self.num_agents)

        # Obstacles: Aux variables for scenarios
        self.use_downwash = use_downwash
        self.use_obstacles = use_obstacles
        self.obstacles = None
        if self.use_obstacles:
            self.prev_obst_quad_collisions = []
            self.obst_quad_collisions_per_episode = 0
            self.num_obstacles = num_obstacles
            self.obstacle_size = obstacle_size
            self.octree_resolution = octree_resolution
            self.obstacles = MultiObstacles(num_obstacles=self.num_obstacles, size=self.obstacle_size,
                                            room_dims=self.room_dims, resolution=self.octree_resolution)

        # Aux variables for scenarios
        self.scenario = create_scenario(quads_mode=quads_mode, envs=self.envs, num_agents=self.num_agents,
                                        room_dims=self.room_dims, room_dims_callback=self.set_room_dims,
                                        rew_coeff=self.rew_coeff,
                                        quads_formation=quads_formation, quads_formation_size=quads_formation_size)
        self.quads_formation_size = quads_formation_size

        # set render
        self.simulation_start_time = 0
        self.frames_since_last_render = self.render_skip_frames = 0
        self.render_every_nth_frame = 1
        self.render_speed = 1.0  # set to below 1 slowmo, higher than 1 for fast forward (if simulator can keep up)

        # measuring the total number of pairwise collisions per episode
        self.collisions_per_episode = 0

        # some collisions may happen because the quadrotors get initialized on the collision course
        # if we wait a couple of seconds, then we can eliminate all the collisions that happen due to initialization
        # this is the actual metric that we want to minimize
        self.collisions_after_settle = 0
        self.collisions_grace_period_seconds = 1.5

        # collision proximity penalties
        self.collision_hitbox_radius = collision_hitbox_radius
        self.collision_falloff_radius = collision_falloff_radius
        self.collision_smooth_max_penalty = collision_smooth_max_penalty

        self.prev_drone_collisions, self.curr_drone_collisions = [], []
        self.all_collisions = {}
        self.apply_collision_force = collision_force

        # set to true whenever we need to reset the OpenGL scene in render()
        self.reset_scene = False
        self.vis_acc_arrows = vis_acc_arrows
        self.viz_traces = viz_traces
        self.viz_trace_nth_step = viz_trace_nth_step

        self.use_replay_buffer = use_replay_buffer
        self.activate_replay_buffer = False  # only start using the buffer after the drones learn how to fly
        self.saved_in_replay_buffer = False  # since the same collisions happen during replay, we don't want to keep resaving the same event
        self.last_step_unique_collisions = False
        self.crashes_in_recent_episodes = deque([], maxlen=100)
        self.crashes_last_episode = 0

    def set_room_dims(self, dims):
        # dims is a (x, y, z) tuple
        self.room_dims = dims

    def all_dynamics(self):
        return tuple(e.dynamics for e in self.envs)

    def get_rel_pos_vel_item(self, env_id, indices=None):
        i = env_id

        if indices is None:
            # if not specified explicitly, consider all neighbors
            indices = [j for j in range(self.num_agents) if j != i]

        cur_pos = self.envs[i].dynamics.pos
        cur_vel = self.envs[i].dynamics.vel
        pos_neighbor = np.stack([self.envs[j].dynamics.pos for j in indices])
        vel_neighbor = np.stack([self.envs[j].dynamics.vel for j in indices])
        pos_rel = pos_neighbor - cur_pos
        vel_rel = vel_neighbor - cur_vel
        return pos_rel, vel_rel

    def get_rel_pos_vel_stack(self):
        rel_pos_stack, rel_vel_stack = [], []
        for i in range(self.num_agents):
            pos_rel, vel_rel = self.get_rel_pos_vel_item(env_id=i)
            rel_pos_stack.append(pos_rel)
            rel_vel_stack.append(vel_rel)
        return np.array(rel_pos_stack), np.array(rel_vel_stack)

    def get_obs_neighbor_rel(self, env_id, closest_drones):
        i = env_id
        pos_neighbors_rel, vel_neighbors_rel = self.get_rel_pos_vel_item(env_id=i, indices=closest_drones[i])

        if self.swarm_obs == 'pos_vel':
            obs_neighbor_rel = np.concatenate((pos_neighbors_rel, vel_neighbors_rel), axis=1)
        else:
            neighbor_goals_rel = np.stack([self.envs[j].goal for j in closest_drones[i]]) - self.envs[i].dynamics.pos

            if self.swarm_obs == 'pos_vel_goals':
                obs_neighbor_rel = np.concatenate((pos_neighbors_rel, vel_neighbors_rel, neighbor_goals_rel), axis=1)
            elif self.swarm_obs == 'pos_vel_goals_ndist_gdist':
                dist_to_neighbors = np.linalg.norm(pos_neighbors_rel, axis=1).reshape(-1, 1)
                dist_to_neighbor_goals = np.linalg.norm(neighbor_goals_rel, axis=1).reshape(-1, 1)
                obs_neighbor_rel = np.concatenate((pos_neighbors_rel, vel_neighbors_rel, neighbor_goals_rel,
                                                   dist_to_neighbors, dist_to_neighbor_goals), axis=1)
            else:
                raise NotImplementedError

        return obs_neighbor_rel

    def extend_obs_space(self, obs, closest_drones):
        assert self.swarm_obs in ['pos_vel', 'pos_vel_goals', 'pos_vel_goals_ndist_gdist'], \
            f'Invalid parameter {self.swarm_obs} passed in --obs_space'

        obs_neighbors = []
        for i in range(len(self.envs)):
            obs_neighbor_rel = self.get_obs_neighbor_rel(env_id=i, closest_drones=closest_drones)
            obs_neighbors.append(obs_neighbor_rel.reshape(-1))
        obs_neighbors = np.stack(obs_neighbors)

        # clip observation space of neighborhoods
        obs_neighbors = np.clip(
            obs_neighbors, a_min=self.clip_neighbor_space_min_box, a_max=self.clip_neighbor_space_max_box,
        )
        obs_ext = np.concatenate((obs, obs_neighbors), axis=1)
        return obs_ext

    def neighborhood_indices(self):
        """Return a list of closest drones for each drone in the swarm."""
        # indices of all the other drones except us
        indices = [[j for j in range(self.num_agents) if i != j] for i in range(self.num_agents)]
        indices = np.array(indices)

        if self.num_use_neighbor_obs == self.num_agents - 1:
            return indices
        elif 1 <= self.num_use_neighbor_obs < self.num_agents - 1:
            close_neighbor_indices = []

            for i in range(self.num_agents):
                rel_pos, rel_vel = self.get_rel_pos_vel_item(env_id=i, indices=indices[i])
                rel_dist = np.linalg.norm(rel_pos, axis=1)
                rel_dist = np.maximum(rel_dist, 0.01)
                rel_pos_unit = rel_pos / rel_dist[:, None]

                # new relative distance is a new metric that combines relative position and relative velocity
                # F = alpha * distance + (1 - alpha) * dot(normalized_direction_to_other_drone, relative_vel)
                # the smaller the new_rel_dist, the closer the drones
                new_rel_dist = rel_dist + np.sum(rel_pos_unit * rel_vel, axis=1)

                rel_pos_index = new_rel_dist.argsort()
                rel_pos_index = rel_pos_index[:self.num_use_neighbor_obs]
                close_neighbor_indices.append(indices[i][rel_pos_index])

            return close_neighbor_indices
        else:
            raise RuntimeError("Incorrect number of neigbors")

    def add_neighborhood_obs(self, obs):
        if self.swarm_obs != 'none' and self.num_agents > 1:
            indices = self.neighborhood_indices()
            obs_ext = self.extend_obs_space(obs, closest_drones=indices)
            return obs_ext
        else:
            return obs

    def can_drones_fly(self):
        """
        Here we count the average number of collisions with the walls and ground in the last N episodes
        Returns: True if drones are considered proficient at flying
        """
        res = abs(np.mean(self.crashes_in_recent_episodes)) < 1 and len(self.crashes_in_recent_episodes) >= 10
        return res

    def init_scene_multi(self):
        models = tuple(e.dynamics.model for e in self.envs)
        self.scene = Quadrotor3DSceneMulti(
            models=models,
            w=640, h=480, resizable=True, viewpoint=self.envs[0].viewpoint,
            room_dims=self.room_dims, num_agents=self.num_agents,
            render_speed=self.render_speed, formation_size=self.quads_formation_size, obstacles=self.obstacles,
            vis_acc_arrows=self.vis_acc_arrows, viz_traces=self.viz_traces, viz_trace_nth_step=self.viz_trace_nth_step,
        )

    def reset(self):
        obs, rewards, dones, infos = [], [], [], []
        self.scenario.reset()
        self.quads_formation_size = self.scenario.formation_size

        # try to activate replay buffer if enabled
        if self.use_replay_buffer and not self.activate_replay_buffer:
            self.crashes_in_recent_episodes.append(self.crashes_last_episode)
            self.activate_replay_buffer = self.can_drones_fly()

        for i, e in enumerate(self.envs):
            e.goal = self.scenario.goals[i]
            e.rew_coeff = self.rew_coeff
            e.update_env(*self.room_dims)

            observation = e.reset()
            obs.append(observation)

        # extend obs to see neighbors
        obs = self.add_neighborhood_obs(obs)

        if self.use_obstacles:
            quads_pos = np.array([e.dynamics.pos for e in self.envs])
            obs = self.obstacles.reset(obs=obs, quads_pos=quads_pos, start_point=self.scenario.start_point,
                                       end_point=self.scenario.end_point)

            self.obst_quad_collisions_per_episode = 0
            self.prev_obst_quad_collisions = []
<<<<<<< HEAD
            # self.prev_obst_quad_collisions = [0] * self.num_agents
=======
>>>>>>> 33269ce4

        self.all_collisions = {val: [0.0 for _ in range(len(self.envs))] for val in ['drone', 'ground', 'obstacle']}

        self.collisions_per_episode = self.collisions_after_settle = 0
        self.prev_drone_collisions, self.curr_drone_collisions = [], []

        self.reset_scene = True
        self.crashes_last_episode = 0
        return obs

    # noinspection PyTypeChecker
    def step(self, actions):
        obs, rewards, dones, infos = [], [], [], []

        for i, a in enumerate(actions):
            self.envs[i].rew_coeff = self.rew_coeff

            observation, reward, done, info = self.envs[i].step(a)
            obs.append(observation)
            rewards.append(reward)
            dones.append(done)
            infos.append(info)

            self.pos[i, :] = self.envs[i].dynamics.pos

        # Obstacle Collision
        if self.use_obstacles:
            obst_quad_col_matrix = self.obstacles.collision_detection(pos_quads=self.pos)
            # We assume drone can only collide with one obstacle at the same time.
            # Given this setting, in theory, the gap between obstacles should >= 0.1 (drone diameter: 0.46*2 = 0.92)
            curr_quad_col = np.setdiff1d(obst_quad_col_matrix, self.prev_obst_quad_collisions)
            self.obst_quad_collisions_per_episode += len(curr_quad_col)

            self.prev_obst_quad_collisions = obst_quad_col_matrix

            rew_obst_quad_collisions_raw = np.zeros(self.num_agents)
<<<<<<< HEAD
            # if np.array(obst_quad_col_matrix).any():
            #     # We assign penalties to the drones which collide with the obstacles
            #     # And obst_quad_last_step_unique_collisions only include drones' id
            #     #for coll in obst_quad_col_matrix:
            #     #   if coll == 1:
            #     rew_obst_quad_collisions_raw[np.where(np.array(obst_quad_col_matrix) == 1)] = -1.0
            # for i in curr_quad_col:
            #     rew_obst_quad_collisions_raw[i] = -1.0
            if len(curr_quad_col) >= 1:
                rew_obst_quad_collisions_raw[curr_quad_col] = -1.0
=======
            if np.array(obst_quad_col_matrix).any():
                # We assign penalties to the drones which collide with the obstacles
                # And obst_quad_last_step_unique_collisions only include drones' id
                for i in curr_quad_col:
                    rew_obst_quad_collisions_raw[i] = -1.0
>>>>>>> 33269ce4

            rew_collisions_obst_quad = self.rew_coeff["quadcol_bin_obst"] * rew_obst_quad_collisions_raw

            # Penalties for smallest distance between obstacles and drones
            # Only penalize the smallest instead of checking all nearby obstacles makes sense.
            # Since we don't want drones afraid of flying into obstacle dense zone.
            drone_obst_dists = np.array([self.obstacles.octree.sdf_dist(i.dynamics.pos) for i in self.envs])

            rew_obst_quad_proximity = -1.0 * calculate_obst_drone_proximity_penalties(
                distances=drone_obst_dists, arm=self.quad_arm, dt=self.control_dt,
                penalty_fall_off=10.0,
                max_penalty=self.rew_coeff["quadcol_bin_obst_smooth_max"],
                num_agents=self.num_agents,
            )

        else:
            obst_quad_col_matrix = np.zeros(self.num_agents)
            rew_obst_quad_collisions_raw = np.zeros(self.num_agents)
            rew_collisions_obst_quad = np.zeros(self.num_agents)
            rew_obst_quad_proximity = np.zeros(self.num_agents)

        if self.use_replay_buffer and not self.activate_replay_buffer:
            self.crashes_last_episode += infos[0]["rewards"]["rew_crash"]

        # Calculating collisions between drones
        drone_col_matrix, self.curr_drone_collisions, distance_matrix = \
            calculate_collision_matrix(self.pos, self.quad_arm, self.collision_hitbox_radius)

        self.last_step_unique_collisions = np.setdiff1d(self.curr_drone_collisions, self.prev_drone_collisions)

        # collision between 2 drones counts as a single collision
        collisions_curr_tick = len(self.last_step_unique_collisions) // 2
        self.collisions_per_episode += collisions_curr_tick

        if collisions_curr_tick > 0:
            if self.envs[0].tick >= self.collisions_grace_period_seconds * self.control_freq:
                self.collisions_after_settle += collisions_curr_tick

        self.prev_drone_collisions = self.curr_drone_collisions

        rew_collisions_raw = np.zeros(self.num_agents)
        if self.last_step_unique_collisions.any():
            rew_collisions_raw[self.last_step_unique_collisions] = -1.0
        rew_collisions = self.rew_coeff["quadcol_bin"] * rew_collisions_raw

        # penalties for being too close to other drones
        rew_proximity = -1.0 * calculate_drone_proximity_penalties(
            distance_matrix=distance_matrix, arm=self.quad_arm, dt=self.control_dt,
            penalty_fall_off=self.collision_falloff_radius,
            max_penalty=self.rew_coeff["quadcol_bin_smooth_max"],
            num_agents=self.num_agents,
        )

        # Collisions with ground
        ground_collisions = [1.0 if pos[2] < 0.25 else 0.0 for pos in self.pos]
        obst_coll = [1.0 if i < 0 else 0.0 for i in rew_obst_quad_collisions_raw]

        self.all_collisions = {'drone': np.sum(drone_col_matrix, axis=1), 'ground': ground_collisions,
                               'obstacle': obst_coll}

        if self.use_downwash:
            envs_dynamics = [env.dynamics for env in self.envs]
            perform_downwash(drones_dyn=envs_dynamics, dt=self.control_dt)

        apply_room_collision = self.simulate_collision_with_room()

        # Applying random forces between drones
        if self.apply_collision_force:
            for val in self.curr_drone_collisions:
<<<<<<< HEAD
                perform_collision_between_drones(self.envs[val[0]].dynamics, self.envs[val[1]].dynamics,
                                                 col_coeff=self.rew_coeff["quadcol_coeff"])
            if self.use_obstacles:
                for val in obst_quad_col_matrix:
                    perform_collision_with_obstacle(drone_dyn=self.envs[val].dynamics, obstacle_pos=self.obstacles.closest_obstacle(self.envs[val].dynamics.pos),
                                                    col_coeff=self.rew_coeff["quadcol_obst_coeff"])
=======
                perform_collision_between_drones(self.envs[val[0]].dynamics, self.envs[val[1]].dynamics)
            for val in obst_quad_col_matrix:
                if self.use_obstacles:
                    for val in obst_quad_col_matrix:
                        perform_collision_with_obstacle(drone_dyn=self.envs[int(val)].dynamics,
                                                        obstacle_pos=self.obstacles.closest_obstacle(
                                                            self.envs[val].dynamics.pos))
>>>>>>> 33269ce4

        for i in range(self.num_agents):
            rewards[i] += rew_collisions[i]
            infos[i]["rewards"]["rew_quadcol"] = rew_collisions[i]
            infos[i]["rewards"]["rewraw_quadcol"] = rew_collisions_raw[i]

            rewards[i] += rew_proximity[i]
            infos[i]["rewards"]["rew_proximity"] = rew_proximity[i]

            if self.use_obstacles:
                rewards[i] += rew_collisions_obst_quad[i]
                infos[i]["rewards"]["rew_quadcol_obstacle"] = rew_collisions_obst_quad[i]
                infos[i]["rewards"]["rewraw_quadcol_obstacle"] = rew_obst_quad_collisions_raw[i]

                rewards[i] += rew_obst_quad_proximity[i]
                infos[i]["rewards"]["rew_obst_quad_proximity"] = rew_obst_quad_proximity[i]

        # run the scenario passed to self.quads_mode
        infos, rewards = self.scenario.step(infos=infos, rewards=rewards, pos=self.pos)

        if apply_room_collision:
            obs = [e.state_vector(e) for e in self.envs]

        # Concatenate observations of neighbor drones
        if self.num_use_neighbor_obs > 0:
            obs = self.add_neighborhood_obs(obs)

        # Concatenate obstacle observations
        if self.use_obstacles:
            obs = self.obstacles.step(obs=obs, quads_pos=self.pos)

        # DONES
        if any(dones):
            for i in range(len(infos)):
                if self.saved_in_replay_buffer:
                    infos[i]['episode_extra_stats'] = {
                        'num_collisions_replay': self.collisions_per_episode,
                    }
                else:
                    infos[i]['episode_extra_stats'] = {
                        'num_collisions': self.collisions_per_episode,
                        'num_collisions_after_settle': self.collisions_after_settle,
                        f'num_collisions_{self.scenario.name()}': self.collisions_after_settle,
                    }
                    if self.use_obstacles:
                        infos[i]['episode_extra_stats']['num_collisions_obst_quad'] = \
                            self.obst_quad_collisions_per_episode
                        infos[i]['episode_extra_stats'][f'num_collisions_obst_{self.scenario.name()}'] = \
                            self.obst_quad_collisions_per_episode

            obs = self.reset()
            dones = [True] * len(dones)  # terminate the episode for all "sub-envs"

        return obs, rewards, dones, infos

    def simulate_collision_with_room(self):
        apply_room_collision_flag = False
        wall_collisions = np.array([env.dynamics.crashed_wall for env in self.envs])
        ceiling_collisions = np.array([env.dynamics.crashed_ceiling for env in self.envs])

        wall_crash_list = np.where(wall_collisions >= 1)[0]
        if len(wall_crash_list) > 0:
            apply_room_collision_flag = True
            for val in wall_crash_list:
                perform_collision_with_wall(drone_dyn=self.envs[val].dynamics, room_box=self.envs[0].room_box)

        ceiling_crash_list = np.where(ceiling_collisions >= 1)[0]
        if len(ceiling_crash_list) > 0:
            apply_room_collision_flag = True
            for val in ceiling_crash_list:
                perform_collision_with_ceiling(drone_dyn=self.envs[val].dynamics)

        return apply_room_collision_flag

    def render(self, mode='human', verbose=False):
        models = tuple(e.dynamics.model for e in self.envs)

        if self.scene is None:
            self.init_scene_multi()

        if self.reset_scene:
            self.scene.update_models(models)
            self.scene.formation_size = self.quads_formation_size
            self.scene.update_env(self.room_dims)

            self.scene.reset(tuple(e.goal for e in self.envs), self.all_dynamics(), self.obstacles, self.all_collisions)

            self.reset_scene = False

        if self.quads_mode == "mix":
            self.scene.formation_size = self.scenario.scenario.formation_size
        else:
            self.scene.formation_size = self.scenario.formation_size
        self.frames_since_last_render += 1

        if self.render_skip_frames > 0:
            self.render_skip_frames -= 1
            return None

        # this is to handle the 1st step of the simulation that will typically be very slow
        if self.simulation_start_time > 0:
            simulation_time = time.time() - self.simulation_start_time
        else:
            simulation_time = 0

        realtime_control_period = 1 / self.control_freq

        render_start = time.time()
        goals = tuple(e.goal for e in self.envs)
        frame = self.scene.render_chase(all_dynamics=self.all_dynamics(), goals=goals, collisions=self.all_collisions,
                                        mode=mode, obstacles=self.obstacles)
        # Update the formation size of the scenario
        if self.quads_mode == "mix":
            self.scenario.scenario.update_formation_size(self.scene.formation_size)
        else:
            self.scenario.update_formation_size(self.scene.formation_size)

        render_time = time.time() - render_start

        desired_time_between_frames = realtime_control_period * self.frames_since_last_render / self.render_speed
        time_to_sleep = desired_time_between_frames - simulation_time - render_time

        # wait so we don't simulate/render faster than realtime
        if mode == "human" and time_to_sleep > 0:
            time.sleep(time_to_sleep)

        if simulation_time + render_time > desired_time_between_frames:
            self.render_every_nth_frame += 1
            if verbose:
                print(f"Last render + simulation time {render_time + simulation_time:.3f}")
                print(f"Rendering does not keep up, rendering every {self.render_every_nth_frame} frames")
        elif simulation_time + render_time < realtime_control_period * (
                self.frames_since_last_render - 1) / self.render_speed:
            self.render_every_nth_frame -= 1
            if verbose:
                print(f"We can increase rendering framerate, rendering every {self.render_every_nth_frame} frames")

        if self.render_every_nth_frame > 5:
            self.render_every_nth_frame = 5
            if self.envs[0].tick % 20 == 0:
                print(f"Rendering cannot keep up! Rendering every {self.render_every_nth_frame} frames")

        self.render_skip_frames = self.render_every_nth_frame - 1
        self.frames_since_last_render = 0

        self.simulation_start_time = time.time()

        if mode == "rgb_array":
            return frame

    def __deepcopy__(self, memo):
        """OpenGL scene can't be copied naively."""

        cls = self.__class__
        copied_env = cls.__new__(cls)
        memo[id(self)] = copied_env

        # this will actually break the reward shaping functionality in PBT, but we need to fix it in SampleFactory, not here
        skip_copying = {"scene", "reward_shaping_interface"}

        for k, v in self.__dict__.items():
            if k not in skip_copying:
                setattr(copied_env, k, deepcopy(v, memo))

        # warning! deep-copied env has its scene uninitialized! We gotta reuse one from the existing env
        # to avoid creating tons of windows
        copied_env.scene = None

        return copied_env<|MERGE_RESOLUTION|>--- conflicted
+++ resolved
@@ -334,10 +334,6 @@
 
             self.obst_quad_collisions_per_episode = 0
             self.prev_obst_quad_collisions = []
-<<<<<<< HEAD
-            # self.prev_obst_quad_collisions = [0] * self.num_agents
-=======
->>>>>>> 33269ce4
 
         self.all_collisions = {val: [0.0 for _ in range(len(self.envs))] for val in ['drone', 'ground', 'obstacle']}
 
@@ -374,24 +370,12 @@
             self.prev_obst_quad_collisions = obst_quad_col_matrix
 
             rew_obst_quad_collisions_raw = np.zeros(self.num_agents)
-<<<<<<< HEAD
-            # if np.array(obst_quad_col_matrix).any():
-            #     # We assign penalties to the drones which collide with the obstacles
-            #     # And obst_quad_last_step_unique_collisions only include drones' id
-            #     #for coll in obst_quad_col_matrix:
-            #     #   if coll == 1:
-            #     rew_obst_quad_collisions_raw[np.where(np.array(obst_quad_col_matrix) == 1)] = -1.0
-            # for i in curr_quad_col:
-            #     rew_obst_quad_collisions_raw[i] = -1.0
-            if len(curr_quad_col) >= 1:
-                rew_obst_quad_collisions_raw[curr_quad_col] = -1.0
-=======
+
             if np.array(obst_quad_col_matrix).any():
                 # We assign penalties to the drones which collide with the obstacles
                 # And obst_quad_last_step_unique_collisions only include drones' id
                 for i in curr_quad_col:
                     rew_obst_quad_collisions_raw[i] = -1.0
->>>>>>> 33269ce4
 
             rew_collisions_obst_quad = self.rew_coeff["quadcol_bin_obst"] * rew_obst_quad_collisions_raw
 
@@ -461,22 +445,12 @@
         # Applying random forces between drones
         if self.apply_collision_force:
             for val in self.curr_drone_collisions:
-<<<<<<< HEAD
-                perform_collision_between_drones(self.envs[val[0]].dynamics, self.envs[val[1]].dynamics,
-                                                 col_coeff=self.rew_coeff["quadcol_coeff"])
+                perform_collision_between_drones(self.envs[val[0]].dynamics, self.envs[val[1]].dynamics)
             if self.use_obstacles:
                 for val in obst_quad_col_matrix:
-                    perform_collision_with_obstacle(drone_dyn=self.envs[val].dynamics, obstacle_pos=self.obstacles.closest_obstacle(self.envs[val].dynamics.pos),
-                                                    col_coeff=self.rew_coeff["quadcol_obst_coeff"])
-=======
-                perform_collision_between_drones(self.envs[val[0]].dynamics, self.envs[val[1]].dynamics)
-            for val in obst_quad_col_matrix:
-                if self.use_obstacles:
-                    for val in obst_quad_col_matrix:
-                        perform_collision_with_obstacle(drone_dyn=self.envs[int(val)].dynamics,
-                                                        obstacle_pos=self.obstacles.closest_obstacle(
-                                                            self.envs[val].dynamics.pos))
->>>>>>> 33269ce4
+                    perform_collision_with_obstacle(drone_dyn=self.envs[int(val)].dynamics,
+                                                        obstacle_pos=self.obstacles.closest_obstacle(self.envs[val].dynamics.pos),
+                                                        col_coeff=self.rew_coeff["quadcol_obst_coeff"])
 
         for i in range(self.num_agents):
             rewards[i] += rew_collisions[i]
