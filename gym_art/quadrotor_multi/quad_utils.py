import numpy as np
import numpy.random as nr
from numba import njit
from numpy.linalg import norm
from copy import deepcopy
from numpy import cos, sin
from scipy import spatial
from copy import deepcopy

EPS = 1e-5

# dict pretty printing
def print_dic(dic, indent=""):
    for key, item in dic.items():
        if isinstance(item, dict):
            print(indent, key + ":")
            print_dic(item, indent=indent + "  ")
        else:
            print(indent, key + ":", item)


# walk dictionary
def walk_dict(node, call):
    for key, item in node.items():
        if isinstance(item, dict):
            walk_dict(item, call)
        else:
            node[key] = call(key, item)


def walk_2dict(node1, node2, call):
    for key, item in node1.items():
        if isinstance(item, dict):
            walk_2dict(item, node2[key], call)
        else:
            node1[key], node2[key] = call(key, item, node2[key])


# numpy's cross is really slow for some reason
def cross(a, b):
    return np.array([a[1] * b[2] - a[2] * b[1], a[2] * b[0] - a[0] * b[2], a[0] * b[1] - a[1] * b[0]])


# returns (normalized vector, original norm)
def normalize(x):
    # n = norm(x)
    n = (x[0] ** 2 + x[1] ** 2 + x[2] ** 2) ** 0.5  # np.sqrt(np.cumsum(np.square(x)))[2]

    if n < 0.00001:
        return x, 0
    return x / n, n


def norm2(x):
    return np.sum(x ** 2)


# uniformly sample from the set of all 3D rotation matrices
def rand_uniform_rot3d():
    randunit = lambda: normalize(np.random.normal(size=(3,)))[0]
    up = randunit()
    fwd = randunit()
    while np.dot(fwd, up) > 0.95:
        fwd = randunit()
    left, _ = normalize(cross(up, fwd))
    # import pdb; pdb.set_trace()
    up = cross(fwd, left)
    rot = np.column_stack([fwd, left, up])
    return rot


# shorter way to construct a numpy array
def npa(*args):
    return np.array(args)


def clamp_norm(x, maxnorm):
    # n = np.linalg.norm(x)
    # n = np.sqrt(np.cumsum(np.square(x)))[2]
    n = (x[0] ** 2 + x[1] ** 2 + x[2] ** 2) ** 0.5
    return x if n <= maxnorm else (maxnorm / n) * x


# project a vector into the x-y plane and normalize it.
def to_xyhat(vec):
    v = deepcopy(vec)
    v[2] = 0
    v, _ = normalize(v)
    return v


def log_error(err_str, ):
    with open("/tmp/sac/errors.txt", "a") as myfile:
        myfile.write(err_str)
        # myfile.write('###############################################')


def quat2R(qw, qx, qy, qz):
    R = \
        [[1.0 - 2 * qy ** 2 - 2 * qz ** 2, 2 * qx * qy - 2 * qz * qw, 2 * qx * qz + 2 * qy * qw],
         [2 * qx * qy + 2 * qz * qw, 1.0 - 2 * qx ** 2 - 2 * qz ** 2, 2 * qy * qz - 2 * qx * qw],
         [2 * qx * qz - 2 * qy * qw, 2 * qy * qz + 2 * qx * qw, 1.0 - 2 * qx ** 2 - 2 * qy ** 2]]
    return np.array(R)


quat2R_numba = njit()(quat2R)


def qwxyz2R(quat):
    return quat2R(qw=quat[0], qx=quat[1], qy=quat[2], qz=quat[3])


def quatXquat(quat, quat_theta):
    ## quat * quat_theta
    noisy_quat = np.zeros(4)
    noisy_quat[0] = quat[0] * quat_theta[0] - quat[1] * quat_theta[1] - quat[2] * quat_theta[2] - quat[3] * quat_theta[
        3]
    noisy_quat[1] = quat[0] * quat_theta[1] + quat[1] * quat_theta[0] - quat[2] * quat_theta[3] + quat[3] * quat_theta[
        2]
    noisy_quat[2] = quat[0] * quat_theta[2] + quat[1] * quat_theta[3] + quat[2] * quat_theta[0] - quat[3] * quat_theta[
        1]
    noisy_quat[3] = quat[0] * quat_theta[3] - quat[1] * quat_theta[2] + quat[2] * quat_theta[1] + quat[3] * quat_theta[
        0]
    return noisy_quat


quatXquat_numba = njit()(quatXquat)


def R2quat(rot):
    # print('R2quat: ', rot, type(rot))
    R = rot.reshape([3, 3])
    w = np.sqrt(1.0 + R[0, 0] + R[1, 1] + R[2, 2]) / 2.0
    w4 = (4.0 * w)
    x = (R[2, 1] - R[1, 2]) / w4
    y = (R[0, 2] - R[2, 0]) / w4
    z = (R[1, 0] - R[0, 1]) / w4
    return np.array([w, x, y, z])


def rot2D(theta):
    c = np.cos(theta)
    s = np.sin(theta)
    return np.array([[c, -s], [s, c]])


def rotZ(theta):
    r = np.eye(4)
    r[:2, :2] = rot2D(theta)
    return r


def rpy2R(r, p, y):
    R_x = np.array([[1, 0, 0],
                    [0, np.cos(r), -np.sin(r)],
                    [0, np.sin(r), np.cos(r)]
                    ])
    R_y = np.array([[np.cos(p), 0, np.sin(p)],
                    [0, 1, 0],
                    [-np.sin(p), 0, np.cos(p)]
                    ])
    R_z = np.array([[np.cos(y), -np.sin(y), 0],
                    [np.sin(y), np.cos(y), 0],
                    [0, 0, 1]
                    ])

    R = np.dot(R_z, np.dot(R_y, R_x))

    return R


def randyaw():
    rotz = np.random.uniform(-np.pi, np.pi)
    return rotZ(rotz)[:3, :3]


def exUxe(e, U):
    """
    Cross product approximation
    exUxe = U - (U @ e) * e, where
    Args:
        e[3,1] - norm vector (assumes the same norm vector for all vectors in the batch U)
        U[3,batch_dim] - set of vectors to perform cross product on
    Returns:
        [3,batch_dim] - batch-wise cross product approximation
    """
    return U - (U.T @ rot_z).T * np.repeat(rot_z, U.shape[1], axis=1)


def cross_vec(v1, v2):
    return np.array([[0, -v1[2], v1[1]], [v1[2], 0, -v1[0]], [-v1[1], v1[0], 0]]) @ v2


def cross_mx4(V1, V2):
    x1 = cross(V1[0, :], V2[0, :])
    x2 = cross(V1[1, :], V2[1, :])
    x3 = cross(V1[2, :], V2[2, :])
    x4 = cross(V1[3, :], V2[3, :])
    return np.array([x1, x2, x3, x4])


def cross_vec_mx4(V1, V2):
    x1 = cross(V1, V2[0, :])
    x2 = cross(V1, V2[1, :])
    x3 = cross(V1, V2[2, :])
    x4 = cross(V1, V2[3, :])
    return np.array([x1, x2, x3, x4])


def dict_update_existing(dic, dic_upd):
    for key in dic_upd.keys():
        if isinstance(dic[key], dict):
            dict_update_existing(dic[key], dic_upd[key])
        else:
            dic[key] = dic_upd[key]


def spherical_coordinate(x, y):
    return [cos(x) * cos(y), sin(x) * cos(y), sin(y)]


def points_in_sphere(n, x):
    pts = []
    start = (-1. + 1. / (n - 1.))
    increment = (2. - 2. / (n - 1.)) / (n - 1.)
    pi = np.pi
    for j in range(n):
        s = start + j * increment
        pts.append(spherical_coordinate(
            s * x, pi / 2. * np.sign(s) * (1. - np.sqrt(1. - abs(s)))
        ))
    return pts


def generate_points(n=3):
    if n < 3:
        # print("The number of goals can not smaller than 3, The system has cast it to 3")
        n = 3
    return points_in_sphere(n, 0.1 + 1.2 * n)


def get_sphere_radius(num, dist):
    A = 1.75388487222762
    B = 0.860487305801679
    C = 10.3632729642351
    D = 0.0920858134405214
    ratio = (A - D) / (1 + (num / C) ** B) + D
    radius = dist / ratio
    return radius


def get_circle_radius(num, dist):
    theta = 2 * np.pi / num
    radius = (0.5 * dist) / np.sin(theta / 2)
    return radius


def get_grid_dim_number(num):
    assert num > 0
    sqrt_goal_num = np.sqrt(num)
    grid_number = int(np.floor(sqrt_goal_num))
    dim_1 = grid_number
    while dim_1 > 1:
        if num % dim_1 == 0:
            break
        else:
            dim_1 -= 1

    dim_2 = num // dim_1
    return dim_1, dim_2


def calculate_collision_matrix(positions, arm, hitbox_radius):
    dist = spatial.distance_matrix(x=positions, y=positions)
    collision_matrix = (dist < hitbox_radius * arm).astype(np.float32)
    np.fill_diagonal(collision_matrix, 0.0)

    # get upper triangular matrix and check if they have collisions and append to all collisions
    upt = np.triu(collision_matrix)
    up_w1 = np.where(upt >= 1)
    all_collisions = []
    for i, val in enumerate(up_w1[0]):
        all_collisions.append((up_w1[0][i], up_w1[1][i]))

    return collision_matrix, all_collisions, dist


def calculate_drone_proximity_penalties(distance_matrix, arm, dt, penalty_fall_off, max_penalty, num_agents):
    if not penalty_fall_off:
        # smooth penalties is disabled, so noop
        return np.zeros(num_agents)
    penalties = (-max_penalty / (penalty_fall_off * arm)) * distance_matrix + max_penalty
    np.fill_diagonal(penalties, 0.0)
    penalties = np.maximum(penalties, 0.0)
    penalties = np.sum(penalties, axis=0)

    return dt * penalties  # actual penalties per tick to be added to the overall reward


def calculate_obst_drone_proximity_penalties(distances, arm, dt, penalty_fall_off, max_penalty, num_agents):
    if not penalty_fall_off:
        # smooth penalties is disabled
        return np.zeros(num_agents)
<<<<<<< HEAD
    penalties = (-max_penalty / (penalty_fall_off * arm + obstacles_radius)) * distances + max_penalty
    penalties = np.maximum(penalties, 0.0)
    return dt * penalties  # actual penalties per tick to be added to the overall reward
=======

    dist_ratio = 1 - distances / (penalty_fall_off * arm)
    dist_ratio = np.maximum(dist_ratio, 0)
    penalties = dist_ratio * max_penalty

    return dt * penalties
>>>>>>> 33269ce4


def compute_col_norm_and_new_velocities(dyn1, dyn2):
    # Ge the collision normal, i.e difference in position
    collision_norm = dyn1.pos - dyn2.pos
    coll_norm_mag = np.linalg.norm(collision_norm)
    collision_norm = collision_norm / (coll_norm_mag + 0.00001 if coll_norm_mag == 0.0 else coll_norm_mag)

    # Get the components of the velocity vectors which are parallel to the collision.
    # The perpendicular component remains the same.
    v1new = np.dot(dyn1.vel, collision_norm)
    v2new = np.dot(dyn2.vel, collision_norm)

    return v1new, v2new, collision_norm


def compute_col_norm_and_new_vel_obst(dyn, obstacle_pos):
    collision_norm = dyn.pos - obstacle_pos
    coll_norm_mag = np.linalg.norm(collision_norm)
    collision_norm = collision_norm / (coll_norm_mag + 0.00001 if coll_norm_mag == 0.0 else coll_norm_mag)

    # Get the components of the velocity vectors which are parallel to the collision.
    # The perpendicular component remains the same.
    vnew = np.dot(dyn.vel, collision_norm)

    return vnew, collision_norm


# This function is to change the velocities after a collision happens between two bodies
def perform_collision_between_drones(dyn1, dyn2, col_coeff=1.0):
    v1new, v2new, collision_norm = compute_col_norm_and_new_velocities(dyn1, dyn2)

    # Solve for the new velocities using the elastic collision equations. It's really simple when the
    dyn1.vel += (v2new - v1new) * collision_norm * col_coeff
    dyn2.vel += (v1new - v2new) * collision_norm * col_coeff

    # Now adding two different random components,
    # One that preserves momentum in opposite directions
    # Second that does not preserve momentum
    cons_rand_val = np.random.normal(0, 0.8, 3)
    dyn1.vel += cons_rand_val + np.random.normal(0, 0.15, 3)
    dyn2.vel += -cons_rand_val + np.random.normal(0, 0.15, 3)

    # Random forces for omega
    omega_max = 20 * np.pi  # this will amount to max 3.5 revolutions per second
    eps = 1e-5
    new_omega = np.random.uniform(low=-1, high=1, size=(3,))  # random direction in 3D space
    while all(np.abs(new_omega) < eps):
        new_omega = np.random.uniform(low=-1, high=1, size=(3,))  # just to make sure we don't get a 0-vector

    new_omega /= np.linalg.norm(new_omega) + eps  # normalize

    new_omega_magn = np.random.uniform(low=omega_max / 2, high=omega_max)  # random magnitude of the force
    new_omega *= new_omega_magn

    # add the disturbance to drone's angular velocities while preserving angular momentum
    dyn1.omega += new_omega * col_coeff
    dyn2.omega -= new_omega * col_coeff


def perform_collision_with_obstacle(drone_dyn, obstacle_pos, col_coeff=1.0):
    # drone_vel_mag = np.linalg.norm(drone_dyn.vel) * np.random.uniform(low=0.5, high=0.7)
    #
    # drone_pos = drone_dyn.pos
    # shift_pos = drone_pos - obstacle_pos
    #
    # pos_mag = np.linalg.norm(shift_pos)
    # shift_pos = shift_pos / (pos_mag + 0.0001 if pos_mag == 0.0 else pos_mag)
    #
    # new_shift_pos = deepcopy(shift_pos)
    #
    # for regen in range(3):
    #     new_shift_pos[0] += np.random.uniform(low=shift_pos[0] * -0.4, high=shift_pos[0] * 0.4)
    #     new_shift_pos[1] += np.random.uniform(low=shift_pos[1] * -0.4, high=shift_pos[1] * 0.4)
    #     new_shift_pos[2] = np.random.uniform(low=-1.3, high=-0.7)
    #     if np.dot(shift_pos[:2], new_shift_pos[:2]) > 0:
    #         shift_pos = new_shift_pos
    #         break
    #
    # direction_mag = np.linalg.norm(shift_pos)
    # direction_norm = shift_pos / (direction_mag + 0.00001 if direction_mag == 0.0 else direction_mag)
    #
    # drone_dyn.vel = direction_norm * drone_vel_mag

    vnew, collision_norm = compute_col_norm_and_new_vel_obst(drone_dyn, obstacle_pos)
    drone_dyn.vel -= vnew * collision_norm * col_coeff

<<<<<<< HEAD
    cons_rand_val = np.random.normal(0, 0.8, 3)
    drone_dyn.vel += cons_rand_val + np.random.normal(0, 0.15, 3)
=======
def perform_collision_with_obstacle(drone_dyn, obstacle_pos):
    drone_vel_mag = np.linalg.norm(drone_dyn.vel) * np.random.uniform(low=0.1, high=0.7)

    drone_pos = drone_dyn.pos
    shift_pos = drone_pos - obstacle_pos

    pos_mag = np.linalg.norm(shift_pos)
    shift_pos = shift_pos / (pos_mag + EPS if pos_mag == 0.0 else pos_mag)

    new_shift_pos = deepcopy(shift_pos)

    for regen in range(3):
        new_shift_pos[0] += np.random.uniform(low=shift_pos[0] * -0.4, high=shift_pos[0] * 0.4)
        new_shift_pos[1] += np.random.uniform(low=shift_pos[1] * -0.4, high=shift_pos[1] * 0.4)
        new_shift_pos[2] += np.random.uniform(low=-1.0, high=-0.5)
        if np.dot(shift_pos[:2], new_shift_pos[:2]) > 0:
            shift_pos = new_shift_pos
            break

    direction_mag = np.linalg.norm(shift_pos)
    direction_norm = shift_pos / (direction_mag + EPS if direction_mag == 0.0 else direction_mag)

    drone_dyn.vel = direction_norm * drone_vel_mag
>>>>>>> 33269ce4

    # Random forces for omega
    omega_max = 20 * np.pi  # this will amount to max 3.5 revolutions per second
    new_omega = np.random.uniform(low=-1, high=1, size=(3,)) + EPS  # random direction in 3D space

    new_omega /= np.linalg.norm(new_omega) + EPS  # normalize

    new_omega_magn = np.random.uniform(low=omega_max / 2, high=omega_max)  # random magnitude of the force
    new_omega *= new_omega_magn

    # add the disturbance to drone's angular velocities while preserving angular momentum
    # Currently, our obstacle doesn't support omega / angle velocity, we only change omega of drone
    drone_dyn.omega += new_omega * col_coeff


def perform_collision_with_wall(drone_dyn, room_box, damp_low_speed_ratio=0.2, damp_high_speed_ratio=0.8,
                                lowest_speed=0.1, highest_speed=6.0, eps=1e-5):
    # Decrease drone's speed after collision with wall
    drone_speed = np.linalg.norm(drone_dyn.vel)
    real_speed = np.random.uniform(low=damp_low_speed_ratio * drone_speed, high=damp_high_speed_ratio * drone_speed)
    real_speed = np.clip(real_speed, a_min=lowest_speed, a_max=highest_speed)

    drone_pos = drone_dyn.pos
    x_list = [drone_pos[0] == room_box[0][0], drone_pos[0] == room_box[1][0]]
    y_list = [drone_pos[1] == room_box[0][1], drone_pos[1] == room_box[1][1]]

    direction = np.random.uniform(low=-1.0, high=1.0, size=(3,))
    if x_list[0]:
        direction[0] = np.random.uniform(low=0.1, high=1.0)
    elif x_list[1]:
        direction[0] = np.random.uniform(low=-1.0, high=-0.1)

    if y_list[0]:
        direction[1] = np.random.uniform(low=0.1, high=1.0)
    elif y_list[1]:
        direction[1] = np.random.uniform(low=-1.0, high=-0.1)

    direction[2] = np.random.uniform(low=-1.0, high=-0.5)

    direction_mag = np.linalg.norm(direction)
    direction_norm = direction / (direction_mag + eps)

    drone_dyn.vel = real_speed * direction_norm

    # Random forces for omega
    omega_max = 20 * np.pi  # this will amount to max 3.5 revolutions per second
    new_omega = np.random.uniform(low=-1, high=1, size=(3,))  # random direction in 3D space
    new_omega /= np.linalg.norm(new_omega) + eps  # normalize

    new_omega_mag = np.random.uniform(low=omega_max / 2, high=omega_max)  # random magnitude of the force
    new_omega *= new_omega_mag

    # add the disturbance to drone's angular velocities while preserving angular momentum
    drone_dyn.omega += new_omega


def perform_collision_with_ceiling(drone_dyn, damp_low_speed_ratio=0.2, damp_high_speed_ratio=0.8,
                                   lowest_speed=0.1, highest_speed=6.0, eps=1e-5):
    drone_speed = np.linalg.norm(drone_dyn.vel)
    real_speed = np.random.uniform(low=damp_low_speed_ratio * drone_speed, high=damp_high_speed_ratio * drone_speed)
    real_speed = np.clip(real_speed, a_min=lowest_speed, a_max=highest_speed)

    direction = np.random.uniform(low=-1.0, high=1.0, size=(3,))
    direction[2] = np.random.uniform(low=-1.0, high=-0.5)
    direction_mag = np.linalg.norm(direction)
    direction_norm = direction / (direction_mag + eps)

    drone_dyn.vel = real_speed * direction_norm

    # Random forces for omega
    omega_max = 20 * np.pi  # this will amount to max 3.5 revolutions per second
    new_omega = np.random.uniform(low=-1, high=1, size=(3,))  # random direction in 3D space
    new_omega /= np.linalg.norm(new_omega) + eps  # normalize

    new_omega_mag = np.random.uniform(low=omega_max / 2, high=omega_max)  # random magnitude of the force
    new_omega *= new_omega_mag

    # add the disturbance to drone's angular velocities while preserving angular momentum
    drone_dyn.omega += new_omega


def get_vel_omega_norm(z_axis):
    # vel_norm
    noise_z_axis = z_axis + np.random.uniform(low=-0.1, high=0.1, size=3)
    noise_z_axis_mag = np.linalg.norm(noise_z_axis)
    noise_z_axis_norm = noise_z_axis / (noise_z_axis_mag + EPS if noise_z_axis_mag == 0.0 else noise_z_axis_mag)
    down_z_axis_norm = -1.0 * noise_z_axis_norm

    # omega norm
    dir_omega = np.random.uniform(low=-1, high=1, size=3)
    dir_omega_mag = np.linalg.norm(dir_omega)
    dir_omega_norm = dir_omega / (dir_omega_mag + EPS if dir_omega_mag == 0.0 else dir_omega_mag)

    return down_z_axis_norm, dir_omega_norm


def perform_downwash(drones_dyn, dt):
    # based on some data from Neural-Swarm: https://arxiv.org/pdf/2003.02992.pdf, Fig. 3
    # quadrotor weights: 34 grams
    # 0.5 m, force = 4 grams ; 0.4 m, force = 6 grams
    # 0.3 m, force = 8 grams ; 0.2 m, force = 10 grams
    # force function: f(x) = -20x + 14
    # acceleration func: a(x) = f(x) / 34 = -10 / 17 * x + 7 / 17, x in [0, 0.7]
    # Use cylinder to simulate the downwash area
    # The downwash area is a cylinder with radius of 2 arm ~ 10 cm and height of 1.0 m
    xy_downwash = 0.1
    z_downwash = 0.7
    # get pos
    dyns_pos = np.array([d.pos for d in drones_dyn])
    # get z_axis
    dyns_z_axis = np.array([d.rot[:, -1] for d in drones_dyn])

    # drone num
    dyns_num = len(drones_dyn)
    # check if neighbors drones are within the downwash areas, if yes, apply downwash
    for i in range(dyns_num):
        z_axis = dyns_z_axis[i]
        neighbor_pos = dyns_pos - dyns_pos[i]
        neighbor_pos_dist = np.linalg.norm(neighbor_pos, axis=1)
        # acceleration func: a(x) = f(x) / 34 = -10 / 17 * x + 7 / 17
        # x in [0, 0.7], a(x) in [0.0, 0.41]
        # acc = (1 / 17) * (-10 * neighbor_pos_dist + 7) + np.random.uniform(low=-0.03, high=0.03)
        acc = (6 / 17) * (-10 * neighbor_pos_dist + 7) + np.random.uniform(low=-0.1, high=0.1)
        acc = np.maximum(EPS, acc)

        # omega downwash given neighbor_pos_dist
        # 0.3 * (x - 1)^2 + random(-0.01, 0.01)
        omega_downwash = 0.3 * (neighbor_pos_dist - 1) ** 2 + np.random.uniform(low=-0.01, high=0.01)
        omega_downwash = np.maximum(EPS, omega_downwash)

        rel_dists_z = np.dot(neighbor_pos, z_axis)
        rel_dists_xy = np.sqrt(neighbor_pos_dist ** 2 - rel_dists_z ** 2)

        for j in range(dyns_num):
            if i == j:
                continue

            if -z_downwash < rel_dists_z[j] < 0 and rel_dists_xy[j] < xy_downwash:
                down_z_axis_norm, dir_omega_norm = get_vel_omega_norm(z_axis=z_axis)
                drones_dyn[j].vel += acc[j] * down_z_axis_norm * dt
                drones_dyn[j].omega += omega_downwash[j] * dir_omega_norm * dt

    return


class OUNoise:
    """Ornstein–Uhlenbeck process"""

    def __init__(self, action_dimension, mu=0, theta=0.15, sigma=0.3, use_seed=False):
        """
        @param: mu: mean of noise
        @param: theta: stabilization coeff (i.e. noise return to mean)
        @param: sigma: noise scale coeff
        @param: use_seed: set the random number generator to some specific seed for test
        """
        self.action_dimension = action_dimension
        self.mu = mu
        self.theta = theta
        self.sigma = sigma
        self.state = np.ones(self.action_dimension) * self.mu
        self.reset()
        if use_seed:
            nr.seed(2)

    def reset(self):
        self.state = np.ones(self.action_dimension) * self.mu

    def noise(self):
        x = self.state
        dx = self.theta * (self.mu - x) + self.sigma * nr.randn(len(x))
        self.state = x + dx
        return self.state


if __name__ == "__main__":
    ## Cross product test
    import time

    rot_z = np.array([[3], [4], [5]])
    rot_z = rot_z / np.linalg.norm(rot_z)
    v_rotors = np.array([[1, 2, 3, 4], [5, 6, 7, 8], [9, 8, 7, 6]])

    start_time = time.time()
    cr1 = v_rotors - (v_rotors.T @ rot_z).T * np.repeat(rot_z, 4, axis=1)
    print("cr1 time:", time.time() - start_time)

    start_time = time.time()
    cr2 = np.cross(rot_z.T, np.cross(v_rotors.T, np.repeat(rot_z, 4, axis=1).T)).T
    print("cr2 time:", time.time() - start_time)
    print("cr1 == cr2:", np.sum(cr1 - cr2) < 1e-10)<|MERGE_RESOLUTION|>--- conflicted
+++ resolved
@@ -296,23 +296,16 @@
 
     return dt * penalties  # actual penalties per tick to be added to the overall reward
 
-
 def calculate_obst_drone_proximity_penalties(distances, arm, dt, penalty_fall_off, max_penalty, num_agents):
     if not penalty_fall_off:
         # smooth penalties is disabled
         return np.zeros(num_agents)
-<<<<<<< HEAD
-    penalties = (-max_penalty / (penalty_fall_off * arm + obstacles_radius)) * distances + max_penalty
-    penalties = np.maximum(penalties, 0.0)
-    return dt * penalties  # actual penalties per tick to be added to the overall reward
-=======
 
     dist_ratio = 1 - distances / (penalty_fall_off * arm)
     dist_ratio = np.maximum(dist_ratio, 0)
     penalties = dist_ratio * max_penalty
 
     return dt * penalties
->>>>>>> 33269ce4
 
 
 def compute_col_norm_and_new_velocities(dyn1, dyn2):
@@ -397,38 +390,6 @@
     #
     # drone_dyn.vel = direction_norm * drone_vel_mag
 
-    vnew, collision_norm = compute_col_norm_and_new_vel_obst(drone_dyn, obstacle_pos)
-    drone_dyn.vel -= vnew * collision_norm * col_coeff
-
-<<<<<<< HEAD
-    cons_rand_val = np.random.normal(0, 0.8, 3)
-    drone_dyn.vel += cons_rand_val + np.random.normal(0, 0.15, 3)
-=======
-def perform_collision_with_obstacle(drone_dyn, obstacle_pos):
-    drone_vel_mag = np.linalg.norm(drone_dyn.vel) * np.random.uniform(low=0.1, high=0.7)
-
-    drone_pos = drone_dyn.pos
-    shift_pos = drone_pos - obstacle_pos
-
-    pos_mag = np.linalg.norm(shift_pos)
-    shift_pos = shift_pos / (pos_mag + EPS if pos_mag == 0.0 else pos_mag)
-
-    new_shift_pos = deepcopy(shift_pos)
-
-    for regen in range(3):
-        new_shift_pos[0] += np.random.uniform(low=shift_pos[0] * -0.4, high=shift_pos[0] * 0.4)
-        new_shift_pos[1] += np.random.uniform(low=shift_pos[1] * -0.4, high=shift_pos[1] * 0.4)
-        new_shift_pos[2] += np.random.uniform(low=-1.0, high=-0.5)
-        if np.dot(shift_pos[:2], new_shift_pos[:2]) > 0:
-            shift_pos = new_shift_pos
-            break
-
-    direction_mag = np.linalg.norm(shift_pos)
-    direction_norm = shift_pos / (direction_mag + EPS if direction_mag == 0.0 else direction_mag)
-
-    drone_dyn.vel = direction_norm * drone_vel_mag
->>>>>>> 33269ce4
-
     # Random forces for omega
     omega_max = 20 * np.pi  # this will amount to max 3.5 revolutions per second
     new_omega = np.random.uniform(low=-1, high=1, size=(3,)) + EPS  # random direction in 3D space
