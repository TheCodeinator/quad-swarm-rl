--- conflicted
+++ resolved
@@ -35,11 +35,7 @@
 conda activate swarm-rl
 ```
 
-<<<<<<< HEAD
-Then clone Sample Factory and install version 2.0:
-=======
 Then clone Sample Factory and install version 2.0.0:
->>>>>>> 2b274c83
 ```
 git clone https://github.com/alex-petrenko/sample-factory.git
 cd sample-factory
@@ -107,13 +103,8 @@
 To test the trained model, run the following command:
 
 ```
-<<<<<<< HEAD
-python -m swarm_rl.enjoy --algo=APPO --env=quadrotor_multi --replay_buffer_sample_prob=0 --quads_use_numba=False --train_dir=PATH_TO_TRAIN_DIR --experiment=EXPERIMENT_NAME
-=======
 python -m swarm_rl.enjoy --algo=APPO --env=quadrotor_multi --replay_buffer_sample_prob=0 --quads_use_numba=False --train_dir=PATH_TO_PROJECT/train_dir/RUN_NAME --experiment=EXPERIMENT_NAME
->>>>>>> 2b274c83
 ```
-EXPERIMENT_NAME and PATH_TO_TRAIN_DIR can be found in the cfg.json file of your trained model
 
 ## Unit Tests
 
