--- conflicted
+++ resolved
@@ -68,10 +68,6 @@
     # https://packaging.python.org/en/latest/requirements.html
     install_requires=[
         'pytest', 'numpy>1.15', 'matplotlib>3', 'gym>=0.17', 'transforms3d', 'noise', 'tqdm', 'bezier<=2020.5.19', 'numba', 'scipy',
-<<<<<<< HEAD
-        'sample-factory>=1.121.0', 'pyglet<2.0.0'
-=======
         'sample-factory>=1.121.0', 'pyglet<=1.5.23',
->>>>>>> 0d2a3614
     ],
 )