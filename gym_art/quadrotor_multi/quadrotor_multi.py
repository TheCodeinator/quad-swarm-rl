import copy
import numpy as np
from scipy import spatial
import time
import gym

from gym_art.quadrotor_multi.quad_utils import perform_collision_between_drones, perform_collision_with_obstacle, \
    calculate_collision_matrix, calculate_drone_proximity_penalties, calculate_drone_proximity_penalties_vel

from gym_art.quadrotor_multi.quadrotor_multi_obstacles import MultiObstacles
from gym_art.quadrotor_multi.quadrotor_single import GRAV, QuadrotorSingle
from gym_art.quadrotor_multi.quadrotor_multi_visualization import Quadrotor3DSceneMulti
from gym_art.quadrotor_multi.quad_scenarios import create_scenario

EPS = 1E-6


class QuadrotorEnvMulti(gym.Env):
    def __init__(self,
                 num_agents,
                 dynamics_params='DefaultQuad', dynamics_change=None,
                 dynamics_randomize_every=None, dyn_sampler_1=None, dyn_sampler_2=None,
                 raw_control=True, raw_control_zero_middle=True, dim_mode='3D', tf_control=False, sim_freq=200.,
                 sim_steps=2, obs_repr='xyz_vxyz_R_omega', ep_time=7, obstacles_num=0, room_length=10, room_width=10,
                 room_height=10, init_random_state=False, rew_coeff=None, sense_noise=None, verbose=False, gravity=GRAV,
                 resample_goals=False, t2w_std=0.005, t2t_std=0.0005, excite=False, dynamics_simplification=False,
                 quads_mode='static_same_goal', quads_formation='circle_horizontal', quads_formation_size=-1.0,
                 swarm_obs='none', quads_use_numba=False, quads_settle=False, quads_settle_range_meters=1.0,
                 quads_vel_reward_out_range=0.8, quads_obstacle_mode='no_obstacles', quads_view_mode='local',
                 quads_obstacle_num=0, quads_obstacle_type='sphere', quads_obstacle_size=0.0, collision_force=True,
                 adaptive_env=False, obstacle_traj='gravity', local_obs=-1, collision_hitbox_radius=2.0,
                 collision_falloff_radius=2.0, collision_smooth_max_penalty=10.0, collision_vel_penalty_mode='none',
                 collision_smooth_vel_coeff=0.0, collision_vel_penalty_radius=0.0, collision_smooth_vel_max_penalty=10.0):

        super().__init__()

        self.num_agents = num_agents
        self.swarm_obs = swarm_obs
        assert local_obs <= self.num_agents - 1 or local_obs == -1, f'Invalid value ({local_obs}) passed to --local_obs. Should be 0 < n < num_agents - 1, or -1'
        if local_obs == -1:
            self.num_use_neighbor_obs = self.num_agents - 1
        else:
            self.num_use_neighbor_obs = local_obs
        # Set to True means that sample_factory will treat it as a multi-agent vectorized environment even with
        # num_agents=1. More info, please look at sample-factory: envs/quadrotors/wrappers/reward_shaping.py
        self.is_multiagent = True
        self.room_dims = (room_length, room_width, room_height)

        self.envs = []
        self.adaptive_env = adaptive_env

        for i in range(self.num_agents):
            e = QuadrotorSingle(
                dynamics_params, dynamics_change, dynamics_randomize_every, dyn_sampler_1, dyn_sampler_2,
                raw_control, raw_control_zero_middle, dim_mode, tf_control, sim_freq, sim_steps,
                obs_repr, ep_time, obstacles_num, room_length, room_width, room_height, init_random_state,
                rew_coeff, sense_noise, verbose, gravity, t2w_std, t2t_std, excite, dynamics_simplification,
                quads_use_numba, self.swarm_obs, self.num_agents, quads_settle, quads_settle_range_meters,
                quads_vel_reward_out_range, quads_view_mode, quads_obstacle_mode, quads_obstacle_num,
                self.num_use_neighbor_obs
            )
            self.envs.append(e)

        self.resample_goals = resample_goals

        # we don't actually create a scene object unless we want to render stuff
        self.scene = None

        self.action_space = self.envs[0].action_space
        self.observation_space = self.envs[0].observation_space

        # reward shaping
        self.rew_coeff = dict(
            pos=1., effort=0.05, action_change=0., crash=1., orient=1., yaw=0., rot=0., attitude=0., spin=0.1, vel=0.,
            quadcol_bin=0., quadsettle=0., quadcol_bin_obst=0.
        )
        rew_coeff_orig = copy.deepcopy(self.rew_coeff)

        if rew_coeff is not None:
            assert isinstance(rew_coeff, dict)
            assert set(rew_coeff.keys()).issubset(set(self.rew_coeff.keys()))
            self.rew_coeff.update(rew_coeff)
        for key in self.rew_coeff.keys():
            self.rew_coeff[key] = float(self.rew_coeff[key])

        orig_keys = list(rew_coeff_orig.keys())
        # Checking to make sure we didn't provide some false rew_coeffs (for example by misspelling one of the params)
        assert np.all([key in orig_keys for key in self.rew_coeff.keys()])

        # Aux variables for observation space of quads
        self.quad_arm = self.envs[0].dynamics.arm
        self.control_freq = self.envs[0].control_freq
        self.control_dt = 1.0 / self.control_freq
        self.pos = np.zeros([self.num_agents, 3])  # Matrix containing all positions
        self.quads_mode = quads_mode
        if obs_repr == 'xyz_vxyz_R_omega':
            obs_self_size = 18
        elif obs_repr == 'xyz_vxyz_R_omega_wall':
            obs_self_size = 24
        else:
            raise NotImplementedError(f'{obs_repr} not supported!')

        if self.swarm_obs == 'pos_vel':
            self.neighbor_obs_size = 6
<<<<<<< HEAD
        elif self.swarm_obs == 'attn':
=======
        elif self.swarm_obs == 'pos_vel_goals_ndist_gdist':
>>>>>>> 94ba74d4
            self.neighbor_obs_size = 11
        elif self.swarm_obs == 'pos_vel_goals':
            self.neighbor_obs_size = 9
        elif self.swarm_obs == 'none':
            self.neighbor_obs_size = 0
        else:
            raise NotImplementedError(f'Unknown value {self.swarm_obs} passed to --neighbor_obs_type')
        self.clip_neighbor_space_length = self.num_use_neighbor_obs * self.neighbor_obs_size
        self.clip_neighbor_space_min_box = self.observation_space.low[obs_self_size:obs_self_size+self.clip_neighbor_space_length]
        self.clip_neighbor_space_max_box = self.observation_space.high[obs_self_size:obs_self_size+self.clip_neighbor_space_length]

        # Aux variables for rewards
        self.rews_settle = np.zeros(self.num_agents)
        self.rews_settle_raw = np.zeros(self.num_agents)

        # Aux variables for scenarios
        self.scenario = create_scenario(quads_mode=quads_mode, envs=self.envs, num_agents=self.num_agents,
                                        room_dims=self.room_dims, room_dims_callback=self.set_room_dims, rew_coeff=self.rew_coeff,
                                        quads_formation=quads_formation, quads_formation_size=quads_formation_size)
        self.quads_formation_size = quads_formation_size
        self.goal_central = np.array([0., 0., 2.])

        # Set Obstacles
        self.obstacle_max_init_vel = 4.0 * self.envs[0].max_init_vel
        self.obstacle_init_box = 0.5 * self.envs[0].box  # box of env is: 2 meters
        obstacle_bound_box = 4 * self.obstacle_init_box  # obstacle_bound_box: 4 meters
        # obstacle_room: [[-4, -4, 0], [4, 4, 10]]
        # This parameter is used to judge whether to obstacles are out of room, and then, we can reset the obstacles
        self.obstacle_room = np.array(
            [[-obstacle_bound_box, -obstacle_bound_box, 0.], [obstacle_bound_box, obstacle_bound_box, 10.0]])
        self.dt = 1.0 / sim_freq
        self.obstacle_mode = quads_obstacle_mode
        self.obstacle_num = quads_obstacle_num
        self.obstacle_type = quads_obstacle_type
        self.obstacle_size = quads_obstacle_size
        self.set_obstacles = False
        self.obstacle_settle_count = np.zeros(self.num_agents)
        self.obstacle_obs_len = 6  # pos and vel
        self.metric_dist_quads_settle_with_obstacle = self.get_obst_metric()

        self.obstacles = MultiObstacles(
            mode=self.obstacle_mode, num_obstacles=self.obstacle_num, max_init_vel=self.obstacle_max_init_vel,
            init_box=self.obstacle_init_box, dt=self.dt, quad_size=self.quad_arm, type=self.obstacle_type,
            size=self.obstacle_size, traj=obstacle_traj
        )

        # set render
        self.simulation_start_time = 0
        self.frames_since_last_render = self.render_skip_frames = 0
        self.render_every_nth_frame = 1
        self.render_speed = 1.0  # set to below 1 slowmo, higher than 1 for fast forward (if simulator can keep up)

        # measuring the total number of pairwise collisions per episode
        self.collisions_per_episode = 0

        # some collisions may happen because the quadrotors get initialized on the collision course
        # if we wait a couple of seconds, then we can eliminate all the collisions that happen due to initialization
        # this is the actual metric that we want to minimize
        self.collisions_after_settle = 0
        self.collisions_grace_period_seconds = 1.5

        # collision proximity penalties
        self.collision_hitbox_radius = collision_hitbox_radius
        self.collision_falloff_radius = collision_falloff_radius
        self.collision_smooth_max_penalty = collision_smooth_max_penalty

        # collision vel proximity penalties
        self.collision_vel_penalty_mode = collision_vel_penalty_mode
        self.collision_smooth_vel_coeff = collision_smooth_vel_coeff
        self.collision_vel_penalty_radius = collision_vel_penalty_radius
        self.collision_smooth_vel_max_penalty = collision_smooth_vel_max_penalty

        self.prev_drone_collisions, self.curr_drone_collisions = [], []
        self.all_collisions = {}
        self.apply_collision_force = collision_force

<<<<<<< HEAD
=======
        # set to true whenever we need to reset the OpenGL scene in render()
        self.reset_scene = False

>>>>>>> 94ba74d4
    def set_room_dims(self, dims):
        # dims is a (x, y, z) tuple
        self.room_dims = dims

    def all_dynamics(self):
        return tuple(e.dynamics for e in self.envs)

    def get_obst_metric(self):
        # Distance between every two quadrotors is 4 quads_arm_len
        metric_dist = 4.0 * self.quad_arm * np.sin(np.pi / 2 - np.pi / self.num_agents) / np.sin(
            2 * np.pi / self.num_agents)
        return metric_dist

    def get_rel_pos_vel_item(self, env_id):
        i = env_id
        cur_pos = self.envs[i].dynamics.pos
        cur_vel = self.envs[i].dynamics.vel
        pos_neighbor = np.stack([self.envs[j].dynamics.pos for j in range(self.num_agents) if j != i])
        vel_neighbor = np.stack([self.envs[j].dynamics.vel for j in range(self.num_agents) if j != i])
        pos_rel = pos_neighbor - cur_pos
        vel_rel = vel_neighbor - cur_vel
        return pos_rel, vel_rel

    def get_rel_pos_vel_stack(self):
        rel_pos_stack, rel_vel_stack = [], []
        for i in range(self.num_agents):
            pos_rel, vel_rel = self.get_rel_pos_vel_item(env_id=i)
            rel_pos_stack.append(pos_rel)
            rel_vel_stack.append(vel_rel)
        return np.array(rel_pos_stack), np.array(rel_vel_stack)

    def get_obs_neighbor_rel(self, env_id):
        i = env_id
<<<<<<< HEAD
        pos_neighbors = np.stack([self.envs[j].dynamics.pos for j in range(len(self.envs)) if j != i])
        pos_neighbors_rel = pos_neighbors - self.envs[i].dynamics.pos
        dist_to_neighbors = np.linalg.norm(pos_neighbors_rel, axis=1).reshape(-1, 1)
        vel_neighbors = np.stack([self.envs[j].dynamics.vel for j in range(len(self.envs)) if j != i])
        vel_neighbors_rel = vel_neighbors - self.envs[i].dynamics.vel
=======
        pos_neighbors_rel, vel_neighbors_rel = self.get_rel_pos_vel_item(env_id=i)
        dist_to_neighbors = np.linalg.norm(pos_neighbors_rel, axis=1).reshape(-1, 1)
>>>>>>> 94ba74d4
        neighbor_goals_rel = np.stack([self.envs[j].goal for j in range(len(self.envs)) if j != i]) - self.envs[i].dynamics.pos
        dist_to_neighbor_goals = np.linalg.norm(neighbor_goals_rel, axis=1).reshape(-1, 1)

        if self.swarm_obs == 'pos_vel':
            obs_neighbor_rel = np.concatenate((pos_neighbors_rel, vel_neighbors_rel), axis=1)
        elif self.swarm_obs == 'pos_vel_goals':
            obs_neighbor_rel = np.concatenate((pos_neighbors_rel, vel_neighbors_rel, neighbor_goals_rel), axis=1)
<<<<<<< HEAD
        elif self.swarm_obs == 'attn':
            obs_neighbor_rel = np.concatenate((pos_neighbors_rel, dist_to_neighbors, vel_neighbors_rel, neighbor_goals_rel, dist_to_neighbor_goals), axis=1)
=======
        elif self.swarm_obs == 'pos_vel_goals_ndist_gdist':
            obs_neighbor_rel = np.concatenate((pos_neighbors_rel, vel_neighbors_rel, neighbor_goals_rel, dist_to_neighbors, dist_to_neighbor_goals), axis=1)
>>>>>>> 94ba74d4
        else:
            raise NotImplementedError

        return obs_neighbor_rel

    def extend_obs_space(self, obs):
<<<<<<< HEAD
        assert self.swarm_obs == 'pos_vel' or self.swarm_obs == 'pos_vel_goals' or self.swarm_obs == 'attn', f'Invalid parameter {self.swarm_obs} passed in --obs_space'
=======
        assert self.swarm_obs == 'pos_vel' or self.swarm_obs == 'pos_vel_goals' or self.swarm_obs == 'pos_vel_goals_ndist_gdist', f'Invalid parameter {self.swarm_obs} passed in --obs_space'
>>>>>>> 94ba74d4
        obs_neighbors = []
        for i in range(len(self.envs)):
            obs_neighbor_rel = self.get_obs_neighbor_rel(env_id=i)
            obs_neighbors.append(obs_neighbor_rel.reshape(-1))
        obs_neighbors = np.stack(obs_neighbors)

        # clip observation space of neighborhoods
        obs_neighbors = np.clip(
            obs_neighbors, a_min=self.clip_neighbor_space_min_box, a_max=self.clip_neighbor_space_max_box,
        )
        obs_ext = np.concatenate((obs, obs_neighbors), axis=1)
        return obs_ext

    def extend_obs_space_n_closest(self, obs):
        obs_neighbors = []
        for i in range(len(obs)):
            obs_neighbor_rel = self.get_obs_neighbor_rel(env_id=i)
            # Get n close neighbors
            rel_pos = np.linalg.norm(obs_neighbor_rel[:, :3], axis=1)
            rel_pos_index = rel_pos.argsort()
            obs_neighbor_rel_n_close = np.array(
                [obs_neighbor_rel[rel_pos_index[i]] for i in range(self.num_use_neighbor_obs)])
            obs_neighbors.append(obs_neighbor_rel_n_close.reshape(-1))
        obs_neighbors = np.stack(obs_neighbors)
        # clip observation space of neighborhoods
        obs_neighbors = np.clip(
            obs_neighbors, a_min=self.clip_neighbor_space_min_box, a_max=self.clip_neighbor_space_max_box,
        )
        obs_ext = np.concatenate((obs, obs_neighbors), axis=1)
        return obs_ext

    def reset_obstacle_mode(self):
        self.obstacle_mode = self.envs[0].obstacle_mode
        self.obstacle_num = self.envs[0].obstacle_num

    def reset(self):
        obs, rewards, dones, infos = [], [], [], []
        self.scenario.reset()
        self.quads_formation_size = self.scenario.formation_size
        self.goal_central = np.mean(self.scenario.goals, axis=0)

        self.reset_obstacle_mode()

        if self.adaptive_env:
            # TODO: introduce logic to choose the new room dims i.e. based on statistics from last N episodes, etc
            # e.g. self.room_dims = ....
            new_length, new_width, new_height = np.random.randint(1, 31, 3)
            self.room_dims = (new_length, new_width, new_height)

<<<<<<< HEAD
        # TODO: don't create scene object if we're just training and no need to visualize?
        if self.scene is None:
            self.scene = Quadrotor3DSceneMulti(
                models=models,
                w=640, h=480, resizable=True, obstacles=self.obstacles, viewpoint=self.envs[0].viewpoint,
                obstacle_mode=self.obstacle_mode, room_dims=self.room_dims, num_agents=self.num_agents,
                render_speed=self.render_speed, formation_size=self.quads_formation_size,
            )
        else:
            self.scene.update_models(models)
            self.scene.formation_size = self.quads_formation_size
            self.scene.update_env(self.room_dims)

=======
>>>>>>> 94ba74d4
        for i, e in enumerate(self.envs):
            e.goal = self.scenario.goals[i]
            e.rew_coeff = self.rew_coeff
            e.update_env(*self.room_dims)

            observation = e.reset()
            obs.append(observation)

        # extend obs to see neighbors
        if self.swarm_obs != 'none' and self.num_agents > 1:
            if self.num_use_neighbor_obs == (self.num_agents - 1):
                obs_ext = self.extend_obs_space(obs)
            else:
                obs_ext = self.extend_obs_space_n_closest(obs)
            obs = obs_ext

        # Reset Obstacles
        self.set_obstacles = False
        self.obstacle_settle_count = np.zeros(self.num_agents)
        quads_pos = np.array([e.dynamics.pos for e in self.envs])
        quads_vel = np.array([e.dynamics.vel for e in self.envs])
        if self.obstacle_num > 0:
            obs = self.obstacles.reset(obs=obs, quads_pos=quads_pos, quads_vel=quads_vel,
                                       set_obstacles=self.set_obstacles)
        self.all_collisions = {val: [0.0 for _ in range(len(self.envs))] for val in ['drone', 'ground', 'obstacle']}

        self.collisions_per_episode = self.collisions_after_settle = 0

        self.reset_scene = True

        return obs

    # noinspection PyTypeChecker
    def step(self, actions):
        obs, rewards, dones, infos = [], [], [], []

        for i, a in enumerate(actions):
            self.envs[i].rew_coeff = self.rew_coeff

            observation, reward, done, info = self.envs[i].step(a)
            obs.append(observation)
            rewards.append(reward)
            dones.append(done)
            infos.append(info)

            self.pos[i, :] = self.envs[i].dynamics.pos

        if self.swarm_obs != 'none' and self.num_agents > 1:
            if self.num_use_neighbor_obs == (self.num_agents - 1):
                obs_ext = self.extend_obs_space(obs)
            else:
                obs_ext = self.extend_obs_space_n_closest(obs)
            obs = obs_ext

        # Calculating collisions between drones
        drone_col_matrix, self.curr_drone_collisions, distance_matrix = calculate_collision_matrix(self.pos, self.quad_arm, self.collision_hitbox_radius)

        unique_collisions = np.setdiff1d(self.curr_drone_collisions, self.prev_drone_collisions)

        # collision between 2 drones counts as a single collision
        collisions_curr_tick = len(unique_collisions) // 2
        self.collisions_per_episode += collisions_curr_tick

        if collisions_curr_tick > 0:
            if self.envs[0].tick >= self.collisions_grace_period_seconds * self.control_freq:
                self.collisions_after_settle += collisions_curr_tick

        self.prev_drone_collisions = self.curr_drone_collisions

        rew_collisions_raw = np.zeros(self.num_agents)
        if unique_collisions.any():
            rew_collisions_raw[unique_collisions] = -1.0
        rew_collisions = self.rew_coeff["quadcol_bin"] * rew_collisions_raw

        # penalties for being too close to other drones
        rew_proximity = -1.0 * calculate_drone_proximity_penalties(
            distance_matrix=distance_matrix, arm=self.quad_arm, dt=self.control_dt,
            penalty_fall_off=self.collision_falloff_radius, max_penalty=self.collision_smooth_max_penalty)

        # penalties for having high velocity when drones are close to each other
        if self.collision_vel_penalty_mode != 'none':
            # Shape: num_all_drones * num_neighbor_drones * 3
            rel_pos_stack, rel_vel_stack = self.get_rel_pos_vel_stack()
            penalty_area_radius = self.collision_vel_penalty_radius * self.quad_arm
            rew_vel_proximity =  -1.0 * calculate_drone_proximity_penalties_vel(
                rel_pos_stack=rel_pos_stack, rel_vel_stack=rel_vel_stack,
                coeff=self.collision_smooth_vel_coeff, mode=self.collision_vel_penalty_mode, dt=self.control_dt,
                penalty_area_radius=penalty_area_radius, max_penalty=self.collision_smooth_vel_max_penalty)
        else:
            rew_vel_proximity = np.zeros(self.num_agents)


        # COLLISION BETWEEN QUAD AND OBSTACLE(S)
        col_obst_quad = self.obstacles.collision_detection(pos_quads=self.pos, set_obstacles=self.set_obstacles)
        rew_col_obst_quad_raw = - np.sum(col_obst_quad, axis=0)
        rew_col_obst_quad = self.rew_coeff["quadcol_bin_obst"] * rew_col_obst_quad_raw

        # Collisions with ground
        ground_collisions = [1.0 if pos[2] < 0.25 else 0.0 for pos in self.pos]

        self.all_collisions = {'drone': np.sum(drone_col_matrix, axis=1), 'ground': ground_collisions,
                               'obstacle': col_obst_quad.sum(axis=0)}

        # Applying random forces for all collisions between drones and obstacles
        if self.apply_collision_force:
            for val in self.curr_drone_collisions:
                perform_collision_between_drones(self.envs[val[0]].dynamics, self.envs[val[1]].dynamics)
            for val in np.argwhere(col_obst_quad > 0.0):
                perform_collision_with_obstacle(self.obstacles.obstacles[val[0]], self.envs[val[1]].dynamics)


        for i in range(self.num_agents):
            rewards[i] += rew_collisions[i]
            infos[i]["rewards"]["rew_quadcol"] = rew_collisions[i]
            infos[i]["rewards"]["rewraw_quadcol"] = rew_collisions_raw[i]

            rewards[i] += rew_col_obst_quad[i]
            infos[i]["rewards"]["rew_quadcol_obstacle"] = rew_col_obst_quad[i]
            infos[i]["rewards"]["rewraw_quadcol_obstacle"] = rew_col_obst_quad_raw[i]

            rewards[i] += rew_proximity[i]
            infos[i]["rewards"]["rew_proximity"] = rew_proximity[i]

            rewards[i] += rew_vel_proximity[i]
            infos[i]["rewards"]["rew_vel_proximity"] = rew_vel_proximity[i]

        # run the scenario passed to self.quads_mode
        infos, rewards = self.scenario.step(infos=infos, rewards=rewards, pos=self.pos)

        # For obstacles
        quads_vel = np.array([e.dynamics.vel for e in self.envs])
        if self.quads_mode == "mix" and self.obstacle_mode == "no_obstacles" and self.obstacle_num > 0:
            obs = self.obstacles.step(obs=obs, quads_pos=self.pos, quads_vel=quads_vel, set_obstacles=False)

        if self.obstacle_mode == 'dynamic' and self.obstacle_num > 0:
            tmp_obs = self.obstacles.step(obs=obs, quads_pos=self.pos, quads_vel=quads_vel,
                                          set_obstacles=self.set_obstacles)

            if self.set_obstacles:
                for obstacle in self.obstacles.obstacles:
                    obstacle_pos = copy.deepcopy(obstacle.pos)
                    obstacle_pos[2] = obstacle.pos[2] - obstacle.size
                    if not np.array_equal(obstacle_pos,
                                          np.clip(obstacle_pos,
                                                  a_min=self.obstacle_room[0],  # [-4, -4, 0]
                                                  a_max=self.obstacle_room[1])):  # [4, 4, 10]
                        self.set_obstacles = False
                        obstacle.reset(set_obstacle=self.set_obstacles)
                        self.obstacle_settle_count = np.zeros(self.num_agents)

            if not self.set_obstacles:
                for i, e in enumerate(self.envs):
                    dis = np.linalg.norm(self.pos[i] - e.goal)
                    if abs(dis) < self.metric_dist_quads_settle_with_obstacle:
                        self.obstacle_settle_count[i] += 1
                    else:
                        self.obstacle_settle_count = np.zeros(self.num_agents)
                        break

                # drones settled at the goal for 1 sec
                control_step_for_one_sec = int(self.control_freq)
                tmp_count = self.obstacle_settle_count >= control_step_for_one_sec
                if all(tmp_count):
                    self.set_obstacles = True
                    tmp_obs = self.obstacles.reset(obs=obs, quads_pos=self.pos, quads_vel=quads_vel,
                                                   set_obstacles=self.set_obstacles)

            obs = tmp_obs

        # DONES
        if any(dones):
            for i in range(len(infos)):
                infos[i]['episode_extra_stats'] = {
                    'num_collisions': self.collisions_per_episode,
                    'num_collisions_after_settle': self.collisions_after_settle,
                }

            obs = self.reset()
            dones = [True] * len(dones)  # terminate the episode for all "sub-envs"

        return obs, rewards, dones, infos

    def render(self, mode='human', verbose=False):
        models = tuple(e.dynamics.model for e in self.envs)

        if self.scene is None:
            self.scene = Quadrotor3DSceneMulti(
                models=models,
                w=640, h=480, resizable=True, obstacles=self.obstacles, viewpoint=self.envs[0].viewpoint,
                obstacle_mode=self.obstacle_mode, room_dims=self.room_dims, num_agents=self.num_agents,
                render_speed=self.render_speed, formation_size=self.quads_formation_size,
            )

        if self.reset_scene:
            self.scene.update_models(models)
            self.scene.formation_size = self.quads_formation_size
            self.scene.update_env(self.room_dims)

            self.scene.reset(tuple(e.goal for e in self.envs), self.all_dynamics(), self.obstacles, self.all_collisions)

            self.reset_scene = False

        if self.quads_mode == "mix":
            self.scene.formation_size = self.scenario.scenario.formation_size
        else:
            self.scene.formation_size = self.scenario.formation_size
        self.frames_since_last_render += 1

        if self.render_skip_frames > 0:
            self.render_skip_frames -= 1
            return None

        # this is to handle the 1st step of the simulation that will typically be very slow
        if self.simulation_start_time > 0:
            simulation_time = time.time() - self.simulation_start_time
        else:
            simulation_time = 0

        realtime_control_period = 1 / self.control_freq

        render_start = time.time()
        goals = tuple(e.goal for e in self.envs)
        self.scene.render_chase(all_dynamics=self.all_dynamics(), goals=goals, collisions=self.all_collisions,
                                mode=mode, obstacles=self.obstacles)
        # Update the formation size of the scenario
        if self.quads_mode == "mix":
            self.scenario.scenario.update_formation_size(self.scene.formation_size)
        else:
            self.scenario.update_formation_size(self.scene.formation_size)

        render_time = time.time() - render_start

        desired_time_between_frames = realtime_control_period * self.frames_since_last_render / self.render_speed
        time_to_sleep = desired_time_between_frames - simulation_time - render_time

        # wait so we don't simulate/render faster than realtime
        if mode == 'human' and time_to_sleep > 0:
            time.sleep(time_to_sleep)

        if simulation_time + render_time > desired_time_between_frames:
            self.render_every_nth_frame += 1
            if verbose:
                print(f'Last render + simulation time {render_time + simulation_time:.3f}')
                print(f'Rendering does not keep up, rendering every {self.render_every_nth_frame} frames')
        elif simulation_time + render_time < realtime_control_period * (
                self.frames_since_last_render - 1) / self.render_speed:
            self.render_every_nth_frame -= 1
            if verbose:
                print(f'We can increase rendering framerate, rendering every {self.render_every_nth_frame} frames')

        if self.render_every_nth_frame > 4:
            self.render_every_nth_frame = 4
            print(f'Rendering cannot keep up! Rendering every {self.render_every_nth_frame} frames')

        self.render_skip_frames = self.render_every_nth_frame - 1
        self.frames_since_last_render = 0

        self.simulation_start_time = time.time()<|MERGE_RESOLUTION|>--- conflicted
+++ resolved
@@ -102,11 +102,7 @@
 
         if self.swarm_obs == 'pos_vel':
             self.neighbor_obs_size = 6
-<<<<<<< HEAD
-        elif self.swarm_obs == 'attn':
-=======
         elif self.swarm_obs == 'pos_vel_goals_ndist_gdist':
->>>>>>> 94ba74d4
             self.neighbor_obs_size = 11
         elif self.swarm_obs == 'pos_vel_goals':
             self.neighbor_obs_size = 9
@@ -183,12 +179,9 @@
         self.all_collisions = {}
         self.apply_collision_force = collision_force
 
-<<<<<<< HEAD
-=======
         # set to true whenever we need to reset the OpenGL scene in render()
         self.reset_scene = False
 
->>>>>>> 94ba74d4
     def set_room_dims(self, dims):
         # dims is a (x, y, z) tuple
         self.room_dims = dims
@@ -222,16 +215,8 @@
 
     def get_obs_neighbor_rel(self, env_id):
         i = env_id
-<<<<<<< HEAD
-        pos_neighbors = np.stack([self.envs[j].dynamics.pos for j in range(len(self.envs)) if j != i])
-        pos_neighbors_rel = pos_neighbors - self.envs[i].dynamics.pos
-        dist_to_neighbors = np.linalg.norm(pos_neighbors_rel, axis=1).reshape(-1, 1)
-        vel_neighbors = np.stack([self.envs[j].dynamics.vel for j in range(len(self.envs)) if j != i])
-        vel_neighbors_rel = vel_neighbors - self.envs[i].dynamics.vel
-=======
         pos_neighbors_rel, vel_neighbors_rel = self.get_rel_pos_vel_item(env_id=i)
         dist_to_neighbors = np.linalg.norm(pos_neighbors_rel, axis=1).reshape(-1, 1)
->>>>>>> 94ba74d4
         neighbor_goals_rel = np.stack([self.envs[j].goal for j in range(len(self.envs)) if j != i]) - self.envs[i].dynamics.pos
         dist_to_neighbor_goals = np.linalg.norm(neighbor_goals_rel, axis=1).reshape(-1, 1)
 
@@ -239,24 +224,15 @@
             obs_neighbor_rel = np.concatenate((pos_neighbors_rel, vel_neighbors_rel), axis=1)
         elif self.swarm_obs == 'pos_vel_goals':
             obs_neighbor_rel = np.concatenate((pos_neighbors_rel, vel_neighbors_rel, neighbor_goals_rel), axis=1)
-<<<<<<< HEAD
-        elif self.swarm_obs == 'attn':
-            obs_neighbor_rel = np.concatenate((pos_neighbors_rel, dist_to_neighbors, vel_neighbors_rel, neighbor_goals_rel, dist_to_neighbor_goals), axis=1)
-=======
         elif self.swarm_obs == 'pos_vel_goals_ndist_gdist':
             obs_neighbor_rel = np.concatenate((pos_neighbors_rel, vel_neighbors_rel, neighbor_goals_rel, dist_to_neighbors, dist_to_neighbor_goals), axis=1)
->>>>>>> 94ba74d4
         else:
             raise NotImplementedError
 
         return obs_neighbor_rel
 
     def extend_obs_space(self, obs):
-<<<<<<< HEAD
-        assert self.swarm_obs == 'pos_vel' or self.swarm_obs == 'pos_vel_goals' or self.swarm_obs == 'attn', f'Invalid parameter {self.swarm_obs} passed in --obs_space'
-=======
         assert self.swarm_obs == 'pos_vel' or self.swarm_obs == 'pos_vel_goals' or self.swarm_obs == 'pos_vel_goals_ndist_gdist', f'Invalid parameter {self.swarm_obs} passed in --obs_space'
->>>>>>> 94ba74d4
         obs_neighbors = []
         for i in range(len(self.envs)):
             obs_neighbor_rel = self.get_obs_neighbor_rel(env_id=i)
@@ -306,22 +282,6 @@
             new_length, new_width, new_height = np.random.randint(1, 31, 3)
             self.room_dims = (new_length, new_width, new_height)
 
-<<<<<<< HEAD
-        # TODO: don't create scene object if we're just training and no need to visualize?
-        if self.scene is None:
-            self.scene = Quadrotor3DSceneMulti(
-                models=models,
-                w=640, h=480, resizable=True, obstacles=self.obstacles, viewpoint=self.envs[0].viewpoint,
-                obstacle_mode=self.obstacle_mode, room_dims=self.room_dims, num_agents=self.num_agents,
-                render_speed=self.render_speed, formation_size=self.quads_formation_size,
-            )
-        else:
-            self.scene.update_models(models)
-            self.scene.formation_size = self.quads_formation_size
-            self.scene.update_env(self.room_dims)
-
-=======
->>>>>>> 94ba74d4
         for i, e in enumerate(self.envs):
             e.goal = self.scenario.goals[i]
             e.rew_coeff = self.rew_coeff
