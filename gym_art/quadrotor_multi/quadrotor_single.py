--- conflicted
+++ resolved
@@ -957,16 +957,7 @@
         self.rew_coeff = None  # provided by the parent multi_env
 
         #########################################
-<<<<<<< HEAD
-        self.env_seed = env_seed
         self._seed()
-
-    def reset_ep_len(self, ep_time):
-        self.ep_time = ep_time
-        self.ep_len = int(self.ep_time / (self.dt * self.sim_steps))
-=======
-        self._seed()
->>>>>>> 21b94d10
 
     def save_dyn_params(self, filename):
         import yaml
