from typing import Any, Dict, Optional, Tuple

import gym
from gym.core import ObsType
from gym.utils.step_api_compatibility import convert_to_terminated_truncated_step_api

# Wrapper for compatibility with gym 0.26
# Mostly copied from gym.EnvCompatability
# Modified since swarm_rl does not have a seed, and is a vectorized env
class QuadEnvCompatibility(gym.Wrapper):
    def __init__(self, env, render_mode=None):
        """A wrapper which converts old-style envs to valid modern envs.

        Some information may be lost in the conversion, so we recommend updating your environment.

        Args:
            env (LegacyEnv): the env to wrap, implemented with the old API
            render_mode (str): the render mode to use when rendering the environment, passed automatically to env.render
        """
        gym.Wrapper.__init__(self, env)
        self._render_mode = render_mode

    def reset(self, seed: Optional[int] = None, options: Optional[dict] = None) -> Tuple[ObsType, dict]:
        """Resets the environment.

        Args:
            seed: the seed to reset the environment with
            options: the options to reset the environment with

        Returns:
            (observation, info)
        """
        return self.env.reset(), {}

    def step(self, action: Any) -> Tuple[Any, float, bool, bool, Dict]:
        """Steps through the environment.

        Args:
            action: action to step through the environment with

        Returns:
            (observation, reward, terminated, truncated, info)
        """
        obs, reward, done, info = self.env.step(action)

        #convert_to_terminated_truncated_step_api treats done as an iterable if info is a dictionary, fails if it not iterable
        if isinstance(info, dict) and isinstance(done, bool):
<<<<<<< HEAD
                done = [done]
=======
            done = [done]
>>>>>>> 2b274c83

        return convert_to_terminated_truncated_step_api((obs, reward, done, info), is_vector_env=True)

    def render(self) -> Any:
        """Renders the environment.
        Returns:
            The rendering of the environment, depending on the render mode
        """
        return self.env.render(mode=self._render_mode)<|MERGE_RESOLUTION|>--- conflicted
+++ resolved
@@ -45,11 +45,7 @@
 
         #convert_to_terminated_truncated_step_api treats done as an iterable if info is a dictionary, fails if it not iterable
         if isinstance(info, dict) and isinstance(done, bool):
-<<<<<<< HEAD
-                done = [done]
-=======
             done = [done]
->>>>>>> 2b274c83
 
         return convert_to_terminated_truncated_step_api((obs, reward, done, info), is_vector_env=True)
 
