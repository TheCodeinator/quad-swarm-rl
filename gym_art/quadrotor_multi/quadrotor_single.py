#!/usr/bin/env python
"""
Quadrotor simulation for OpenAI Gym, with components reusable elsewhere.
Also see: D. Mellinger, N. Michael, V.Kumar. 
Trajectory Generation and Control for Precise Aggressive Maneuvers with Quadrotors
http://journals.sagepub.com/doi/pdf/10.1177/0278364911434236

Developers:
James Preiss, Artem Molchanov, Tao Chen 

References:
[1] RotorS: https://www.researchgate.net/profile/Fadri_Furrer/publication/309291237_RotorS_-_A_Modular_Gazebo_MAV_Simulator_Framework/links/5a0169c4a6fdcc82a3183f8f/RotorS-A-Modular-Gazebo-MAV-Simulator-Framework.pdf
[2] CrazyFlie modelling: http://mikehamer.info/assets/papers/Crazyflie%20Modelling.pdf
[3] HummingBird: http://www.asctec.de/en/uav-uas-drones-rpas-roav/asctec-hummingbird/
[4] CrazyFlie thrusters transition functions: https://www.bitcraze.io/2015/02/measuring-propeller-rpm-part-3/
[5] HummingBird modelling: https://digitalrepository.unm.edu/cgi/viewcontent.cgi?referer=https://www.google.com/&httpsredir=1&article=1189&context=ece_etds
[6] Rotation b/w matrices: http://www.boris-belousov.net/2016/12/01/quat-dist/#using-rotation-matrices
[7] Rodrigues' rotation formula: https://en.wikipedia.org/wiki/Rodrigues%27_rotation_formula
"""
import argparse
import logging
import sys
import time

import numpy as np

import gym_art.quadrotor_multi.get_state as get_state

# MY LIBS
import gym_art.quadrotor_multi.quadrotor_randomization as quad_rand

# MATH
import matplotlib.pyplot as plt
import transforms3d as t3d

# GYM
from gym.utils import seeding
from gym_art.quadrotor_multi.inertia import QuadLink, QuadLinkSimplified
from gym_art.quadrotor_multi.quadrotor_control import *
from gym_art.quadrotor_multi.quadrotor_visualization import *
from gym_art.quadrotor_multi.sensor_noise import SensorNoise
from gym_art.quadrotor_multi.numba_utils import *

# Numba
from numba import njit

logger = logging.getLogger(__name__)

GRAV = 9.81  # default gravitational constant
EPS = 1e-6  # small constant to avoid divisions by 0 and log(0)


# WARN:
# - linearity is set to 1 always, by means of check_quad_param_limits().
# The def. value of linarity for CF is set to 1 as well (due to firmware nonlinearity compensation)

class QuadrotorDynamics:
    """
    Simple simulation of quadrotor dynamics.
    mass unit: kilogram
    arm_length unit: meter
    inertia unit: kg * m^2, 3-element vector representing diagonal matrix
    thrust_to_weight is the total, it will be divided among the 4 props
    torque_to_thrust is ratio of torque produced by prop to thrustobstacles_num
     - z axis up
    TODO:
    - only diagonal inertia is used at the moment
    """

    def __init__(self, model_params,
                 room_box=None,
                 dynamics_steps_num=1,
                 dim_mode="3D",
                 gravity=GRAV,
                 dynamics_simplification=False,
                 use_numba=False):

        self.dynamics_steps_num = dynamics_steps_num
        self.dynamics_simplification = dynamics_simplification
        self.use_numba = use_numba
        ###############################################################
        ## PARAMETERS
        self.prop_ccw = np.array([-1., 1., -1., 1.])
        # cw = 1 ; ccw = -1 [ccw, cw, ccw, cw]
        # Reference: https://docs.google.com/document/d/1wZMZQ6jilDbj0JtfeYt0TonjxoMPIgHwYbrFrMNls84/edit
        self.omega_max = 40.  # rad/s The CF sensor can only show 35 rad/s (2000 deg/s), we allow some extra
        self.vxyz_max = 3.  # m/s
        self.gravity = gravity
        self.acc_max = 3. * GRAV

        ###############################################################
        ## Internal State variables
        self.since_last_ort_check = 0  # counter
        self.since_last_ort_check_limit = 0.04  # when to check for non-orthogonality

        self.rot_nonort_limit = 0.01  # How much of non-orthogonality in the R matrix to tolerate
        self.rot_nonort_coeff_maxsofar = 0.  # Statistics on the max number of nonorthogonality that we had

        self.since_last_svd = 0  # counter
        self.since_last_svd_limit = 0.5  # in sec - how ofthen mandatory orthogonalization should be applied

        self.eye = np.eye(3)
        ###############################################################
        ## Initializing model
        self.thrust_noise = None
        self.update_model(model_params)

        ## Sanity checks
        assert self.inertia.shape == (3,)

        ###############################################################
        ## OTHER PARAMETERS
        if room_box is None:
            self.room_box = np.array([[0., 0., 0.], [10., 10., 10.]])
        else:
            self.room_box = np.array(room_box).copy()

        ## Selecting 1D, Planar or Full 3D modes
        self.dim_mode = dim_mode
        if self.dim_mode == '1D':
            self.control_mx = np.ones([4, 1])
        elif self.dim_mode == '2D':
            self.control_mx = np.array([[1., 0.], [1., 0.], [0., 1.], [0., 1.]])
        elif self.dim_mode == '3D':
            self.control_mx = np.eye(4)
        else:
            raise ValueError('QuadEnv: Unknown dimensionality mode %s' % self.dim_mode)

    @staticmethod
    def angvel2thrust(w, linearity=0.424):
        """
        Args:
            linearity (float): linearity factor factor [0 .. 1].
            CrazyFlie: linearity=0.424
        """
        return (1 - linearity) * w ** 2 + linearity * w

    def update_model(self, model_params):
        if self.dynamics_simplification:
            self.model = QuadLinkSimplified(params=model_params["geom"])
        else:
            self.model = QuadLink(params=model_params["geom"])
        self.model_params = model_params

        ###############################################################
        ## PARAMETERS FOR RANDOMIZATION
        self.mass = self.model.m
        self.inertia = np.diagonal(self.model.I_com)

        self.thrust_to_weight = self.model_params["motor"]["thrust_to_weight"]
        self.torque_to_thrust = self.model_params["motor"]["torque_to_thrust"]
        self.motor_linearity = self.model_params["motor"]["linearity"]
        self.C_rot_drag = self.model_params["motor"]["C_drag"]
        self.C_rot_roll = self.model_params["motor"]["C_roll"]
        self.motor_damp_time_up = self.model_params["motor"]["damp_time_up"]
        self.motor_damp_time_down = self.model_params["motor"]["damp_time_down"]

        self.thrust_noise_ratio = self.model_params["noise"]["thrust_noise_ratio"]
        self.vel_damp = self.model_params["damp"]["vel"]
        self.damp_omega_quadratic = self.model_params["damp"]["omega_quadratic"]

        ###############################################################
        ## COMPUTED (Dependent) PARAMETERS
        try:
            self.motor_assymetry = np.array(self.model_params["motor"]["assymetry"])
        except:
            self.motor_assymetry = np.array([1.0, 1.0, 1.0, 1.0])
            print("WARNING: Motor assymetry was not setup. Setting assymetry to:", self.motor_assymetry)
        self.motor_assymetry = self.motor_assymetry * 4. / np.sum(self.motor_assymetry)  # re-normalizing to sum-up to 4
        self.thrust_max = GRAV * self.mass * self.thrust_to_weight * self.motor_assymetry / 4.0
        self.torque_max = self.torque_to_thrust * self.thrust_max  # propeller torque scales

        # Propeller positions in X configurations
        self.prop_pos = self.model.prop_pos

        # unit: meters^2 ??? maybe wrong
        self.prop_crossproducts = np.cross(self.prop_pos, [0., 0., 1.])
        self.prop_ccw_mx = np.zeros([3, 4])  # Matrix allows using matrix multiplication
        self.prop_ccw_mx[2, :] = self.prop_ccw

        ## Forced dynamics auxiliary matrices
        # Prop crossproduct give torque directions
        self.G_omega_thrust = self.thrust_max * self.prop_crossproducts.T  # [3,4] @ [4,1]
        # additional torques along z-axis caused by propeller rotations
        self.C_omega_prop = self.torque_max * self.prop_ccw_mx  # [3,4] @ [4,1] = [3,1]
        self.G_omega = (1.0 / self.inertia)[:, None] * (self.G_omega_thrust + self.C_omega_prop)

        # Allows to sum-up thrusts as a linear matrix operation
        self.thrust_sum_mx = np.zeros([3, 4])  # [0,0,F_sum].T
        self.thrust_sum_mx[2, :] = 1  # [0,0,F_sum].T

        self.init_thrust_noise()

        self.arm = np.linalg.norm(self.model.motor_xyz[:2])

        ## the ratio between max torque and inertia around each axis
        ## the 0-1 matrix on the right is the way to sum-up
        self.torque_to_inertia = self.G_omega @ np.array([[0, 0, 0], [0, 1, 1], [1, 1, 0], [1, 0, 1]])
        self.torque_to_inertia = np.sum(self.torque_to_inertia, axis=1)
        # self.torque_to_inertia = self.torque_to_inertia / np.linalg.norm(self.torque_to_inertia)

        self.reset()

    def init_thrust_noise(self):
        # sigma = 0.2 gives roughly max noise of -1 .. 1
        if self.use_numba:
            self.thrust_noise = OUNoiseNumba(4, sigma=0.2 * self.thrust_noise_ratio)
        else:
            self.thrust_noise = OUNoise(4, sigma=0.2 * self.thrust_noise_ratio)

    # pos, vel, in world coords (meters)
    # rotation is 3x3 matrix (body coords) -> (world coords)dt
    # omega is angular velocity (radians/sec) in body coords, i.e. the gyroscope
    def set_state(self, position, velocity, rotation, omega, thrusts=np.zeros((4,))):
        for v in (position, velocity, omega):
            assert v.shape == (3,)
        assert thrusts.shape == (4,)
        assert rotation.shape == (3, 3)
        self.pos = deepcopy(position)
        self.vel = deepcopy(velocity)
        self.acc = np.zeros(3)
        self.accelerometer = np.array([0, 0, GRAV])
        self.rot = deepcopy(rotation)
        self.omega = deepcopy(omega.astype(np.float32))
        self.thrusts = deepcopy(thrusts)

    # generate a random state (meters, meters/sec, radians/sec)
    def random_state(self, box, vel_max=15.0, omega_max=2 * np.pi):
        box = np.array(box)
        pos = np.random.uniform(low=-box, high=box, size=(3,))

        vel = np.random.uniform(low=-vel_max, high=vel_max, size=(3,))
        vel_magn = np.random.uniform(low=0., high=vel_max)
        vel = vel_magn / (np.linalg.norm(vel) + EPS) * vel

        omega = np.random.uniform(low=-omega_max, high=omega_max, size=(3,))
        omega_magn = np.random.uniform(low=0., high=omega_max)
        omega = omega_magn / (np.linalg.norm(omega) + EPS) * omega

        rot = rand_uniform_rot3d()
        return pos, vel, rot, omega
        # self.set_state(pos, vel, rot, omega)

    # generate a random state (meters, meters/sec, radians/sec)
    def pitch_roll_restricted_random_state(self, box, vel_max=15.0, omega_max=2 * np.pi, pitch_max=0.5, roll_max=0.5,
                                           yaw_max=3.14):
        pos = np.random.uniform(low=-box, high=box, size=(3,))

        vel = np.random.uniform(low=-vel_max, high=vel_max, size=(3,))
        vel_magn = np.random.uniform(low=0., high=vel_max)
        vel = vel_magn / (np.linalg.norm(vel) + EPS) * vel

        omega = np.random.uniform(low=-omega_max, high=omega_max, size=(3,))
        omega_magn = np.random.uniform(low=0., high=omega_max)
        omega = omega_magn / (np.linalg.norm(omega) + EPS) * omega

        pitch = np.random.uniform(low=-pitch_max, high=pitch_max)
        roll = np.random.uniform(low=-roll_max, high=roll_max)
        yaw = np.random.uniform(low=-yaw_max, high=yaw_max)
        rot = t3d.euler.euler2mat(roll, pitch, yaw)
        return pos, vel, rot, omega

    def step(self, thrust_cmds, dt):
        thrust_noise = self.thrust_noise.noise()

        if self.use_numba:
            [self.step1_numba(thrust_cmds, dt, thrust_noise) for t in range(self.dynamics_steps_num)]
        else:
            [self.step1(thrust_cmds, dt, thrust_noise) for t in range(self.dynamics_steps_num)]

    ## Step function integrates based on current derivative values (best fits affine dynamics model)
    # thrust_cmds is motor thrusts given in normalized range [0, 1].
    # 1 represents the max possible thrust of the motor.
    ## Frames:
    # pos - global
    # vel - global
    # rot - global
    # omega - body frame
    # goal_pos - global
    def step1(self, thrust_cmds, dt, thrust_noise):
        # print("thrust_cmds:", thrust_cmds)
        # uncomment for debugging. they are slow
        # assert np.all(thrust_cmds >= 0)
        # assert np.all(thrust_cmds <= 1)

        thrust_cmds = np.clip(thrust_cmds, a_min=0., a_max=1.)
        ###################################
        ## Filtering the thruster and adding noise
        # I use the multiplier 4, since 4*T ~ time for a step response to finish, where
        # T is a time constant of the first-order filter
        self.motor_tau_up = 4 * dt / (self.motor_damp_time_up + EPS)
        self.motor_tau_down = 4 * dt / (self.motor_damp_time_down + EPS)
        motor_tau = self.motor_tau_up * np.ones([4, ])
        motor_tau[thrust_cmds < self.thrust_cmds_damp] = self.motor_tau_down
        motor_tau[motor_tau > 1.] = 1.

        ## Since NN commands thrusts we need to convert to rot vel and back
        # WARNING: Unfortunately if the linearity != 1 then filtering using square root is not quite correct
        # since it likely means that you are using rotational velocities as an input instead of the thrust and hence
        # you are filtering square roots of angular velocities
        thrust_rot = thrust_cmds ** 0.5
        self.thrust_rot_damp = motor_tau * (thrust_rot - self.thrust_rot_damp) + self.thrust_rot_damp
        self.thrust_cmds_damp = self.thrust_rot_damp ** 2

        ## Adding noise
        thrust_noise = thrust_cmds * thrust_noise
        self.thrust_cmds_damp = np.clip(self.thrust_cmds_damp + thrust_noise, 0.0, 1.0)

        thrusts = self.thrust_max * self.angvel2thrust(self.thrust_cmds_damp, linearity=self.motor_linearity)
        # Prop crossproduct give torque directions
        self.torques = self.prop_crossproducts * thrusts[:, None]  # (4,3)=(props, xyz)

        # additional torques along z-axis caused by propeller rotations
        self.torques[:, 2] += self.torque_max * self.prop_ccw * self.thrust_cmds_damp

        # net torque: sum over propellers
        thrust_torque = np.sum(self.torques, axis=0)

        ###################################
        ## Rotor drag and Rolling forces and moments
        ## See Ref[1] Sec:2.1 for detailes

        # self.C_rot_drag = 0.0028
        # self.C_rot_roll = 0.003 # 0.0003
        if self.C_rot_drag != 0 or self.C_rot_roll != 0:
            # self.vel = np.zeros_like(self.vel)
            # v_rotors[3,4]  = (rot[3,3] @ vel[3,])[3,] + (omega[3,] x prop_pos[4,3])[4,3]
            # v_rotors = self.rot.T @ self.vel + np.cross(self.omega, self.model.prop_pos)
            vel_body = self.rot.T @ self.vel
            v_rotors = vel_body + cross_vec_mx4(self.omega, self.model.prop_pos)
            # assert v_rotors.shape == (4,3)
            v_rotors[:, 2] = 0.  # Projection to the rotor plane

            # Drag/Roll of rotors (both in body frame)
            rotor_drag_fi = - self.C_rot_drag * np.sqrt(self.thrust_cmds_damp)[:, None] * v_rotors  # [4,3]
            rotor_drag_force = np.sum(rotor_drag_fi, axis=0)
            # rotor_drag_ti = np.cross(rotor_drag_fi, self.model.prop_pos)#[4,3] x [4,3]
            rotor_drag_ti = cross_mx4(rotor_drag_fi, self.model.prop_pos)  # [4,3] x [4,3]
            rotor_drag_torque = np.sum(rotor_drag_ti, axis=0)

            rotor_roll_torque = - self.C_rot_roll * self.prop_ccw[:, None] * np.sqrt(self.thrust_cmds_damp)[:,
                                                                             None] * v_rotors  # [4,3]
            rotor_roll_torque = np.sum(rotor_roll_torque, axis=0)
            rotor_visc_torque = rotor_drag_torque + rotor_roll_torque

            ## Constraints (prevent numerical instabilities)
            vel_norm = np.linalg.norm(vel_body)
            rdf_norm = np.linalg.norm(rotor_drag_force)
            rdf_norm_clip = np.clip(rdf_norm, a_min=0., a_max=vel_norm * self.mass / (2 * dt))
            if rdf_norm > EPS:
                rotor_drag_force = (rotor_drag_force / rdf_norm) * rdf_norm_clip

            # omega_norm = np.linalg.norm(self.omega)
            rvt_norm = np.linalg.norm(rotor_visc_torque)
            rvt_norm_clipped = np.clip(rvt_norm, a_min=0., a_max=np.linalg.norm(self.omega * self.inertia) / (2 * dt))
            if rvt_norm > EPS:
                rotor_visc_torque = (rotor_visc_torque / rvt_norm) * rvt_norm_clipped

            # print("v", self.vel, "\nomega:\n",self.omega, "\nv_rotors:\n", v_rotors, "\nrotor_drag_fi:\n", rotor_drag_fi)
            # if rvt_norm_clipped/rvt_norm < 1 or rdf_norm_clip/rdf_norm < 1:
            #     print("Clip:", rvt_norm_clipped/rvt_norm, rdf_norm_clip/rdf_norm)
            #     print("---------------------------------------------------------------")
        else:
            rotor_visc_torque = rotor_drag_torque = rotor_drag_force = rotor_roll_torque = np.zeros(3)

        ###################################
        ## (Square) Damping using torques (in case we would like to add damping using torques)
        # damping_torque = - 0.3 * self.omega * np.fabs(self.omega)
        self.torque = thrust_torque + rotor_visc_torque
        thrust = npa(0, 0, np.sum(thrusts))

        #########################################################
        ## ROTATIONAL DYNAMICS

        ###################################
        ## Integrating rotations (based on current values)
        omega_vec = np.matmul(self.rot, self.omega)  # Change from body2world frame
        wx, wy, wz = omega_vec
        omega_norm = np.linalg.norm(omega_vec)
        if omega_norm != 0:
            # See [7]
            K = np.array([[0, -wz, wy], [wz, 0, -wx], [-wy, wx, 0]]) / omega_norm
            rot_angle = omega_norm * dt
            dRdt = self.eye + np.sin(rot_angle) * K + (1. - np.cos(rot_angle)) * (K @ K)
            self.rot = dRdt @ self.rot

        ## SVD is not strictly required anymore. Performing it rarely, just in case
        self.since_last_svd += dt
        if self.since_last_svd > self.since_last_svd_limit:
            ## Perform SVD orthogonolization
            u, s, v = np.linalg.svd(self.rot)
            self.rot = np.matmul(u, v)
            self.since_last_svd = 0

        ###################################
        ## COMPUTING OMEGA UPDATE

        ## Damping using velocities (I find it more stable numerically)
        ## Linear damping

        # This is only for linear damping of angular velocity.
        # omega_damp = 0.999
        # self.omega = omega_damp * self.omega + dt * omega_dot

        self.omega_dot = ((1.0 / self.inertia) *
                          (cross(-self.omega, self.inertia * self.omega) + self.torque))

        ## Quadratic damping
        # 0.03 corresponds to roughly 1 revolution per sec
        omega_damp_quadratic = np.clip(self.damp_omega_quadratic * self.omega ** 2, a_min=0.0, a_max=1.0)
        self.omega = self.omega + (1.0 - omega_damp_quadratic) * dt * self.omega_dot
        self.omega = np.clip(self.omega, a_min=-self.omega_max, a_max=self.omega_max)

        ## When use square damping on torques - use simple integration
        ## since damping is accounted as part of the net torque
        # self.omega += dt * omega_dot

        #########################################################
        # TRANSLATIONAL DYNAMICS

        ## Room constraints
        mask = np.logical_or(self.pos <= self.room_box[0], self.pos >= self.room_box[1])

        ## Computing position
        self.pos = self.pos + dt * self.vel

        # Clipping if met the obstacle and nullify velocities (not sure what to do about accelerations)
        self.pos_before_clip = self.pos.copy()
        self.pos = np.clip(self.pos, a_min=self.room_box[0], a_max=self.room_box[1])
        # self.vel[np.equal(self.pos, self.pos_before_clip)] = 0.

        ## Computing accelerations
        acc = [0, 0, -GRAV] + (1.0 / self.mass) * np.matmul(self.rot, (thrust + rotor_drag_force))
        # acc[mask] = 0. #If we leave the room - stop accelerating
        self.acc = acc

        ## Computing velocities
        self.vel = (1.0 - self.vel_damp) * self.vel + dt * acc
        # self.vel[mask] = 0. #If we leave the room - stop flying

        ## Accelerometer measures so called "proper acceleration"
        # that includes gravity with the opposite sign
        self.accelerometer = np.matmul(self.rot.T, acc + [0, 0, self.gravity])

    def step1_numba(self, thrust_cmds, dt, thrust_noise):
        self.motor_tau_up, self.motor_tau_down, self.thrust_rot_damp, self.thrust_cmds_damp, self.torques, \
        self.torque, self.rot, self.since_last_svd, self.omega_dot, self.omega, self.pos, thrust, rotor_drag_force = \
            calculate_torque_integrate_rotations_and_update_omega(thrust_cmds, dt, EPS, self.motor_damp_time_up, self.motor_damp_time_down,
                         self.thrust_cmds_damp, self.thrust_rot_damp, thrust_noise, self.thrust_max, self.motor_linearity,
                         self.prop_crossproducts, self.prop_ccw, self.torque_max, self.rot, np.float64(self.omega),
                         self.eye, self.since_last_svd, self.since_last_svd_limit, self.inertia,
                         self.damp_omega_quadratic, self.omega_max, self.pos, self.vel)

        # Clipping if met the obstacle and nullify velocities (not sure what to do about accelerations)
        self.pos = np.clip(self.pos, a_min=self.room_box[0], a_max=self.room_box[1])

        # Set constant variables up for numba
        grav_cnst_arr = np.float64([0, 0, -GRAV])
        sum_thr_drag = thrust + rotor_drag_force
        grav_arr = np.float64([0, 0, self.gravity])
        self.vel, self.acc, self.accelerometer = compute_velocity_and_acceleration(self.vel, grav_cnst_arr, self.mass, self.rot,
                                                                         sum_thr_drag, self.vel_damp, dt, self.rot.T,
                                                                         grav_arr)

    def reset(self):
        self.thrust_cmds_damp = np.zeros([4])
        self.thrust_rot_damp = np.zeros([4])

    def rotors_drag_roll_glob_frame(self):
        # omega [3,] x prop_pos [4,3] = v_rot_body [4, 3]
        # R[3,3] @ prop_pos.T[3,4] = v_rotors[3,4]
        v_rotors = self.vel + self.rot @ np.cross(self.omega, self.model.prop_pos).T
        rot_z = self.rot[:, 2]

        # [3,4] = [3,4] - ([3,4].T @ [3,1]).T * [3,4]
        v_rotors_perp = v_rotors - (v_rotors.T @ rot_z).T * np.repeat(rot_z, 4, axis=1)

        # Drag/Roll of rotors
        rotor_drag = - self.C_rot_drag * np.sqrt(self.thrust_cmds_damp) * v_rotors_perp  # [3,4]
        rotor_roll_torque = self.C_rot_roll * np.sqrt(self.thrust_cmds_damp) * v_rotors_perp  # [3,4]

    #######################################################
    ## AFFINE DYNAMICS REPRESENTATION:
    # s = dt*(F(s) + G(s)*u)

    ## Unforced dynamics (integrator, damping_deceleration)
    def F(self, s, dt):
        xyz = s[0:3]
        Vxyz = s[3:6]
        rot = s[6:15].reshape([3, 3])
        omega = s[15:18]
        goal = s[18:21]

        ###############################
        ## Linear position change
        dx = deepcopy(Vxyz)

        ###############################
        ## Linear velocity change
        dV = ((1.0 - self.vel_damp) * Vxyz - Vxyz) / dt + np.array([0, 0, -GRAV])

        ###############################
        ## Angular orientation change
        omega_vec = np.matmul(rot, omega)  # Change from body2world frame
        wx, wy, wz = omega_vec
        omega_mat_deriv = np.array([[0, -wz, wy], [wz, 0, -wx], [-wy, wx, 0]])

        # ROtation matrix derivative
        dR = np.matmul(omega_mat_deriv, rot).flatten()

        ###############################
        ## Angular rate change
        F_omega = (1.0 / self.inertia) * (cross(-omega, self.inertia * omega))
        omega_damp_quadratic = np.clip(self.damp_omega_quadratic * omega ** 2, a_min=0.0, a_max=1.0)
        dOmega = (1.0 - omega_damp_quadratic) * F_omega

        ###############################
        ## Goal change
        dgoal = np.zeros_like(goal)

        return np.concatenate([dx, dV, dR, dOmega, dgoal])

    ## Forced affine dynamics (controlling acceleration only)
    def G(self, s):
        xyz = s[0:3]
        Vxyz = s[3:6]
        rot = s[6:15].reshape([3, 3])
        omega = s[15:18]
        goal = s[18:21]

        ###############################
        ## dx, dV, dR, dgoal
        dx = np.zeros([3, 4])
        dV = (rot / self.mass) @ (self.thrust_max * self.thrust_sum_mx)
        dR = np.zeros([9, 4])
        dgoal = np.zeros([3, 4])

        ###############################
        ## Angular acceleration
        omega_damp_quadratic = np.clip(self.damp_omega_quadratic * omega ** 2, a_min=0.0, a_max=1.0)
        dOmega = (1.0 - omega_damp_quadratic)[:, None] * self.G_omega

        return np.concatenate([dx, dV, dR, dOmega, dgoal], axis=0) @ self.control_mx

    # return eye, center, up suitable for gluLookAt representing onboard camera
    def look_at(self):
        degrees_down = 45.0
        R = self.rot
        # camera slightly below COM
        eye = self.pos + np.matmul(R, [0, 0, -0.02])
        theta = np.radians(degrees_down)
        to, _ = normalize(np.cos(theta) * R[:, 0] - np.sin(theta) * R[:, 2])
        center = eye + to
        up = cross(to, R[:, 1])
        return eye, center, up

    def state_vector(self):
        return np.concatenate([
            self.pos, self.vel, self.rot.flatten(), self.omega])

    @staticmethod
    def action_space():
        low = np.zeros(4)
        high = np.ones(4)
        return spaces.Box(low, high, dtype=np.float32)

    def __deepcopy__(self, memo):
        """Certain numba-optimized instance attributes can't be naively copied."""

        cls = self.__class__
        copied_dynamics = cls.__new__(cls)
        memo[id(self)] = copied_dynamics

        skip_copying = {"thrust_noise"}

        for k, v in self.__dict__.items():
            if k not in skip_copying:
                setattr(copied_dynamics, k, deepcopy(v, memo))

        copied_dynamics.init_thrust_noise()
        return copied_dynamics


# reasonable reward function for hovering at a goal and not flying too high
def compute_reward_weighted(dynamics, goal, action, dt, crashed, time_remain, rew_coeff, action_prev):
    ##################################################
    ## log to create a sharp peak at the goal
    dist = np.linalg.norm(goal - dynamics.pos)
    cost_pos_raw = dist
    cost_pos = rew_coeff["pos"] * cost_pos_raw

    # sphere of equal reward if drones are close to the goal position
    vel_coeff = rew_coeff["vel"]

    ##################################################
    # penalize amount of control effort
    cost_effort_raw = np.linalg.norm(action)
    cost_effort = rew_coeff["effort"] * cost_effort_raw

    dact = action - action_prev
    cost_act_change_raw = (dact[0] ** 2 + dact[1] ** 2 + dact[2] ** 2 + dact[3] ** 2) ** 0.5
    cost_act_change = rew_coeff["action_change"] * cost_act_change_raw

    ##################################################
    ## loss velocity
    # TODO: Hack
    tmp_dynamics_vel = np.clip(dynamics.vel, -100, 100)
    cost_vel_raw = np.linalg.norm(tmp_dynamics_vel)
    cost_vel = vel_coeff * cost_vel_raw

    ##################################################
    ## Loss orientation
    cost_orient_raw = -dynamics.rot[2, 2]
    cost_orient = rew_coeff["orient"] * cost_orient_raw

    cost_yaw_raw = -dynamics.rot[0, 0]
    cost_yaw = rew_coeff["yaw"] * cost_yaw_raw

    # Projection of the z-body axis to z-world axis
    # Negative, because the larger the projection the smaller the loss (i.e. the higher the reward)
    rot_cos = ((dynamics.rot[0, 0] + dynamics.rot[1, 1] + dynamics.rot[2, 2]) - 1.) / 2.
    # We have to clip since rotation matrix falls out of orthogonalization from time to time
    cost_rotation_raw = np.arccos(np.clip(rot_cos, -1., 1.))  # angle = arccos((trR-1)/2) See: [6]
    cost_rotation = rew_coeff["rot"] * cost_rotation_raw

    cost_attitude_raw = np.arccos(np.clip(dynamics.rot[2, 2], -1., 1.))
    cost_attitude = rew_coeff["attitude"] * cost_attitude_raw

    ##################################################
    ## Loss for constant uncontrolled rotation around vertical axis
    cost_spin_raw = (dynamics.omega[0] ** 2 + dynamics.omega[1] ** 2 + dynamics.omega[2] ** 2) ** 0.5
    cost_spin = rew_coeff["spin"] * cost_spin_raw

    ##################################################
    # loss crash
    cost_crash_raw = float(crashed)
    cost_crash = rew_coeff["crash"] * cost_crash_raw

    reward = -dt * np.sum([
        cost_pos,
        cost_effort,
        cost_crash,
        cost_orient,
        cost_yaw,
        cost_rotation,
        cost_attitude,
        cost_spin,
        cost_act_change,
        cost_vel
    ])

    rew_info = {
        "rew_main": -cost_pos,
        'rew_pos': -cost_pos,
        'rew_action': -cost_effort,
        'rew_crash': -cost_crash,
        "rew_orient": -cost_orient,
        "rew_yaw": -cost_yaw,
        "rew_rot": -cost_rotation,
        "rew_attitude": -cost_attitude,
        "rew_spin": -cost_spin,
        "rew_act_change": -cost_act_change,
        "rew_vel": -cost_vel,

        "rewraw_main": -cost_pos_raw,
        'rewraw_pos': -cost_pos_raw,
        'rewraw_action': -cost_effort_raw,
        'rewraw_crash': -cost_crash_raw,
        "rewraw_orient": -cost_orient_raw,
        "rewraw_yaw": -cost_yaw_raw,
        "rewraw_rot": -cost_rotation_raw,
        "rewraw_attitude": -cost_attitude_raw,
        "rewraw_spin": -cost_spin_raw,
        "rewraw_act_change": -cost_act_change_raw,
        "rewraw_vel": -cost_vel_raw,
    }

    # report rewards in the same format as they are added to the actual agent's reward (easier to debug this way)
    for k, v in rew_info.items():
        rew_info[k] = dt * v

    if np.isnan(reward) or not np.isfinite(reward):
        for key, value in locals().items():
            print('%s: %s \n' % (key, str(value)))
        raise ValueError('QuadEnv: reward is Nan')

    return reward, rew_info


####################################################################################################################################################################
## ENV
# Gym environment for quadrotor seeking the origin with no obstacles and full state observations.
# NOTES:
# - room size of the env and init state distribution are not the same !
#   It is done for the reason of having static (and preferably short) episode length, since for some distance it would be impossible to reach the goal
class QuadrotorSingle:
    metadata = {
        'render.modes': ['human', 'rgb_array'],
        'video.frames_per_second': 50
    }

    def __init__(self, dynamics_params="DefaultQuad", dynamics_change=None,
                 dynamics_randomize_every=None, dyn_sampler_1=None, dyn_sampler_2=None,
                 raw_control=True, raw_control_zero_middle=True, dim_mode='3D', tf_control=False, sim_freq=200.,
                 sim_steps=2,
                 obs_repr="xyz_vxyz_R_omega", ep_time=7, room_length=10, room_width=10, room_height=10, init_random_state=False,
                 rew_coeff=None, sense_noise=None, verbose=False, gravity=GRAV,
                 t2w_std=0.005, t2t_std=0.0005, excite=False, dynamics_simplification=False, use_numba=False, swarm_obs='none', num_agents=1,
                 view_mode='local', num_use_neighbor_obs=0, use_obstacles=False):
        np.seterr(under='ignore')
        """
        Args:
            dynamics_params: [str or dict] loading dynamics params by name or by providing a dictionary. 
                If "random": dynamics will be randomized completely (see sample_dyn_parameters() )
                If dynamics_randomize_every is None: it will be randomized only once at the beginning.
                One can randomize dynamics during the end of any episode using resample_dynamics()
                WARNING: randomization during an episode is not supported yet. Randomize ONLY before calling reset().
            dynamics_change: [dict] update to dynamics parameters relative to dynamics_params provided
            
            dynamics_randomize_every: [int] how often (trajectories) perform randomization
            dynamics_sampler_1: [dict] the first sampler to be applied. Dict must contain type (see quadrotor_randomization) and whatever params samler requires
            dynamics_sampler_2: [dict] the second sampler to be applied. Convenient if you need to fix some params after sampling.
            
            raw_control: [bool] use raw cantrol or the Mellinger controller as a default
            raw_control_zero_middle: [bool] meaning that control will be [-1 .. 1] rather than [0 .. 1]
            dim_mode: [str] Dimensionality of the env. Options: 1D(just a vertical stabilization), 2D(vertical plane), 3D(normal)
            tf_control: [bool] creates Mellinger controller using TensorFlow
            sim_freq (float): frequency of simulation
            sim_steps: [int] how many simulation steps for each control step
            obs_repr: [str] options: xyz_vxyz_rot_omega, xyz_vxyz_quat_omega
            ep_time: [float] episode time in simulated seconds. This parameter is used to compute env max time length in steps.
            room_size: [int] env room size. Not the same as the initialization box to allow shorter episodes
            init_random_state: [bool] use random state initialization or horizontal initialization with 0 velocities
            rew_coeff: [dict] weights for different reward components (see compute_weighted_reward() function)
            sens_noise (dict or str): sensor noise parameters. If None - no noise. If "default" then the default params are loaded. Otherwise one can provide specific params.
            excite: [bool] change the setpoint at the fixed frequency to perturb the quad
        """
        ## ARGS
        self.init_random_state = init_random_state
        self.room_length = room_length
        self.room_width = room_width
        self.room_height = room_height
        self.room_size = room_length * room_width * room_height
        self.obs_repr = obs_repr
        self.sim_steps = sim_steps
        self.dim_mode = dim_mode
        self.raw_control_zero_middle = raw_control_zero_middle
        self.tf_control = tf_control
        self.dynamics_randomize_every = dynamics_randomize_every
        self.verbose = verbose
        self.raw_control = raw_control
        self.use_numba = use_numba
        self.update_sense_noise(sense_noise=sense_noise)
        self.gravity = gravity
        self.swarm_obs = swarm_obs
        self.num_use_neighbor_obs = num_use_neighbor_obs
        self.num_agents = num_agents
        self.use_obstacles = use_obstacles
        ## t2w and t2t ranges
        self.t2w_std = t2w_std
        self.t2w_min = 1.5
        self.t2w_max = 10.0

        self.t2t_std = t2t_std
        self.t2t_min = 0.005
        self.t2t_max = 1.0
        self.excite = excite
        ## dynmaics simplification
        self.dynamics_simplification = dynamics_simplification
        ## PARAMS
        self.max_init_vel = 1.  # m/s
        self.max_init_omega = 2 * np.pi  # rad/s
        # self.pitch_max = 1. #rad
        # self.roll_max = 1.  #rad
        # self.yaw_max = np.pi   #rad

        self.room_box = np.array(
            [[-self.room_length/2, -self.room_width/2, 0], [self.room_length/2, self.room_width/2, self.room_height]]) # diagonal coordinates of box (?)
        self.state_vector = self.state_vector = getattr(get_state, "state_" + self.obs_repr)

        ## WARN: If you
        # size of the box from which initial position will be randomly sampled
        # if box_scale > 1.0 then it will also growevery episode
        self.box = 2.0
        self.box_scale = 1.0  # scale the initialbox by this factor eache episode

        self.goal = None

        ## Statistics vars
        self.traj_count = 0

        ## View / Camera mode
        self.view_mode = view_mode

        ###############################################################################
        ## DYNAMICS (and randomization)

        # Could be dynamics of a specific quad or a random dynamics (i.e. randomquad)
        self.dyn_base_sampler = getattr(quad_rand, dynamics_params)()
        self.dynamics_change = copy.deepcopy(dynamics_change)

        self.dynamics_params = self.dyn_base_sampler.sample()
        ## Now, updating if we are providing modifications
        if self.dynamics_change is not None:
            dict_update_existing(self.dynamics_params, self.dynamics_change)

        self.dyn_sampler_1 = dyn_sampler_1
        if dyn_sampler_1 is not None:
            sampler_type = dyn_sampler_1["class"]
            self.dyn_sampler_1_params = copy.deepcopy(dyn_sampler_1)
            del self.dyn_sampler_1_params["class"]
            self.dyn_sampler_1 = getattr(quad_rand, sampler_type)(params=self.dynamics_params,
                                                                  **self.dyn_sampler_1_params)

        self.dyn_sampler_2 = dyn_sampler_2
        if dyn_sampler_2 is not None:
            sampler_type = dyn_sampler_2["class"]
            self.dyn_sampler_2_params = copy.deepcopy(dyn_sampler_2)
            del self.dyn_sampler_2_params["class"]
            self.dyn_sampler_2 = getattr(quad_rand, sampler_type)(params=self.dynamics_params,
                                                                  **self.dyn_sampler_2_params)

        ## Updating dynamics
        dyn_upd_start_time = time.time()
        ## Also performs update of the dynamics
        self.action_space = None  # to be defined in update_dynamics
        self.resample_dynamics()
        # self.update_dynamics(dynamics_params=self.dynamics_params)
        print("QuadEnv: Dyn update time: ", time.time() - dyn_upd_start_time)

        if self.verbose:
            print("###############################################")
            print("DYN RANDOMIZATION PARAMS:")
            print_dic(self.dyn_randomization_params)
            print("###############################################")
            self.dynamics_params = self.dynamics_params_def

        ###############################################################################
        ## OBSERVATIONS
        self.observation_space = self.make_observation_space()

        ################################################################################
        ## DIMENSIONALITY
        if self.view_mode == 'local':
            if self.dim_mode == '1D' or self.dim_mode == '2D':
                self.viewpoint = 'side'
            else:
                self.viewpoint = 'chase'
        else:
            self.viewpoint = 'global'

        ################################################################################
        ## EPISODE PARAMS
        # TODO get this from a wrapper
        self.ep_time = ep_time  # In seconds
        self.dt = 1.0 / sim_freq
        self.metadata["video.frames_per_second"] = sim_freq / self.sim_steps
        self.ep_len = int(self.ep_time / (self.dt * self.sim_steps))
        self.tick = 0
        self.crashed = False
        self.control_freq = sim_freq / sim_steps

        self.rew_coeff = None  # provided by the parent multi_env

        #########################################
        self._seed()

    def reset_ep_len(self, ep_time):
        self.ep_time = ep_time
        self.ep_len = int(self.ep_time / (self.dt * self.sim_steps))

    def save_dyn_params(self, filename):
        import yaml
        with open(filename, 'w') as yaml_file:
            def numpy_convert(key, item):
                return str(item)

            self.dynamics_params_converted = copy.deepcopy(self.dynamics_params)
            walk_dict(self.dynamics_params_converted, numpy_convert)
            yaml_file.write(yaml.dump(self.dynamics_params_converted, default_flow_style=False))

    def update_env(self, room_length, room_width, room_height):
        self.room_length, self.room_width, self.room_height = room_length, room_width, room_height
        self.room_box = np.array(
            [[-self.room_length/2, -self.room_width/2, 0], [self.room_length/2, self.room_width/2, self.room_height]])  # diagonal coordinates of box (?)
        self.dynamics.room_box = self.room_box

    def update_sense_noise(self, sense_noise):
        if isinstance(sense_noise, dict):
            self.sense_noise = SensorNoise(**sense_noise)
        elif isinstance(sense_noise, str):
            if sense_noise == "default":
                self.sense_noise = SensorNoise(bypass=False, use_numba=self.use_numba)
            else:
                ValueError("ERROR: QuadEnv: sense_noise parameter is of unknown type: " + str(sense_noise))
        elif sense_noise is None:
            self.sense_noise = SensorNoise(bypass=True)
        else:
            raise ValueError("ERROR: QuadEnv: sense_noise parameter is of unknown type: " + str(sense_noise))

    def update_dynamics(self, dynamics_params):
        ################################################################################
        ## DYNAMICS
        ## Then loading the dynamics
        self.dynamics_params = dynamics_params
        self.dynamics = QuadrotorDynamics(model_params=dynamics_params,
                                          dynamics_steps_num=self.sim_steps, room_box=self.room_box,
                                          dim_mode=self.dim_mode,
                                          gravity=self.gravity, dynamics_simplification=self.dynamics_simplification,
                                          use_numba=self.use_numba)

        if self.verbose:
            print("#################################################")
            print("Dynamics params loaded:")
            print_dic(dynamics_params)
            print("#################################################")

        ################################################################################
        ## SCENE

        ################################################################################
        ## CONTROL
        if self.raw_control:
            if self.dim_mode == '1D':  # Z axis only
                self.controller = VerticalControl(self.dynamics, zero_action_middle=self.raw_control_zero_middle)
            elif self.dim_mode == '2D':  # X and Z axes only
                self.controller = VertPlaneControl(self.dynamics, zero_action_middle=self.raw_control_zero_middle)
            elif self.dim_mode == '3D':
                self.controller = RawControl(self.dynamics, zero_action_middle=self.raw_control_zero_middle)
            else:
                raise ValueError('QuadEnv: Unknown dimensionality mode %s' % self.dim_mode)
        else:
            self.controller = NonlinearPositionController(self.dynamics, tf_control=self.tf_control)

        ################################################################################
        ## ACTIONS
        self.action_space = self.controller.action_space(self.dynamics)

        ################################################################################
        ## STATE VECTOR FUNCTION
        self.state_vector = getattr(get_state, "state_" + self.obs_repr)

    def make_observation_space(self):
        self.wall_offset = 0.3
        room_range = self.room_box[1] - self.room_box[0]
        room_max_dist = np.linalg.norm(self.room_box[1] - self.room_box[0]) * np.ones(1)
        self.obs_space_low_high = {
            "xyz": [-room_range, room_range],
            "xyzr": [-room_range, room_range],
            "vxyz": [-self.dynamics.vxyz_max * np.ones(3), self.dynamics.vxyz_max * np.ones(3)],
            "vxyzr": [-self.dynamics.vxyz_max * np.ones(3), self.dynamics.vxyz_max * np.ones(3)],
            "acc": [-self.dynamics.acc_max * np.ones(3), self.dynamics.acc_max * np.ones(3)],
            "R": [-np.ones(9), np.ones(9)],
            "omega": [-self.dynamics.omega_max * np.ones(3), self.dynamics.omega_max * np.ones(3)],
            "t2w": [0. * np.ones(1), 5. * np.ones(1)],
            "t2t": [0. * np.ones(1), 1. * np.ones(1)],
            "h": [0. * np.ones(1), self.room_box[1][2] * np.ones(1)],
            "act": [np.zeros(4), np.ones(4)],
            "quat": [-np.ones(4), np.ones(4)],
            "euler": [-np.pi * np.ones(3), np.pi * np.ones(3)],
            "rxyz": [-room_range, room_range], # rxyz stands for relative pos between quadrotors
            "rvxyz": [-2.0 * self.dynamics.vxyz_max * np.ones(3), 2.0 * self.dynamics.vxyz_max * np.ones(3)], # rvxyz stands for relative velocity between quadrotors
            "roxyz": [-room_range, room_range], # roxyz stands for relative pos between quadrotor and obstacle
            "rovxyz": [-20.0 * np.ones(3), 20.0 * np.ones(3)], # rovxyz stands for relative velocity between quadrotor and obstacle
            "osize": [np.zeros(3), 20.0 * np.ones(3)],  # obstacle size, [[0., 0., 0.], [20., 20., 20.]]
            "otype": [np.zeros(1), 20.0 * np.ones(1)],  # obstacle type, [[0.], [20.]], which means we can support 21 types of obstacles
            "goal": [-room_range, room_range],
            "nbr_dist": [np.zeros(1), room_max_dist],
            "nbr_goal_dist": [np.zeros(1), room_max_dist],
            "wall": [np.zeros(6), 5.0 * np.ones(6)],
            "octmap": [-10 * np.ones(27), 10 * np.ones(27)],
        }
        self.obs_comp_names = list(self.obs_space_low_high.keys())
        self.obs_comp_sizes = [self.obs_space_low_high[name][1].size for name in self.obs_comp_names]

        obs_comps = self.obs_repr.split("_")
        if self.swarm_obs == 'pos_vel' and self.num_agents > 1:
            obs_comps = obs_comps + (['rxyz'] + ['rvxyz']) * self.num_use_neighbor_obs
        elif self.swarm_obs == 'pos_vel_goals' and self.num_agents > 1:
            obs_comps = obs_comps + (['rxyz'] + ['rvxyz'] + ['goal']) * self.num_use_neighbor_obs
        elif self.swarm_obs == 'pos_vel_goals_ndist_gdist' and self.num_agents > 1:
            obs_comps = obs_comps + (['rxyz'] + ['rvxyz'] + ['goal'] + ['nbr_dist'] + ['nbr_goal_dist']) * self.num_use_neighbor_obs
<<<<<<< HEAD
=======

        if self.use_obstacles:
            obs_comps = obs_comps + ["octmap"]

>>>>>>> 2e371160

        print("Observation components:", obs_comps)
        obs_low, obs_high = [], []
        for comp in obs_comps:
            obs_low.append(self.obs_space_low_high[comp][0])
            obs_high.append(self.obs_space_low_high[comp][1])
        obs_low = np.concatenate(obs_low)
        obs_high = np.concatenate(obs_high)

        self.obs_comp_sizes_dict, self.obs_space_comp_indx, self.obs_comp_end = {}, {}, []
        end_indx = 0
        for obs_i, obs_name in enumerate(self.obs_comp_names):
            end_indx += self.obs_comp_sizes[obs_i]
            self.obs_comp_sizes_dict[obs_name] = self.obs_comp_sizes[obs_i]
            self.obs_space_comp_indx[obs_name] = obs_i
            self.obs_comp_end.append(end_indx)

        self.observation_space = spaces.Box(obs_low, obs_high, dtype=np.float32)
        return self.observation_space

    def _seed(self, seed=None):
        self.np_random, seed = seeding.np_random(seed)
        return [seed]

    def _step(self, action):
        self.actions[1] = copy.deepcopy(self.actions[0])
        self.actions[0] = copy.deepcopy(action)
        # print('actions_norm: ', np.linalg.norm(self.actions[0]-self.actions[1]))

        # if not self.crashed:
        # print('goal: ', self.goal, 'goal_type: ', type(self.goal))
        self.controller.step_func(dynamics=self.dynamics,
                                  action=action,
                                  goal=self.goal,
                                  dt=self.dt,
                                  # observation=np.expand_dims(self.state_vector(self), axis=0))
                                  observation=None)  # assuming we aren't using observations in step function
        # self.oracle.step(self.dynamics, self.goal, self.dt)
        # self.scene.update_state(self.dynamics, self.goal)

        self.crashed = self.dynamics.pos[2] <= self.dynamics.arm
        self.crashed = self.crashed or not np.array_equal(self.dynamics.pos,
                                                          np.clip(self.dynamics.pos,
                                                                  a_min=self.room_box[0],
                                                                  a_max=self.room_box[1]))

        self.time_remain = self.ep_len - self.tick
        reward, rew_info = compute_reward_weighted(self.dynamics, self.goal, action, self.dt, self.crashed,
                                                   self.time_remain,
                                                   rew_coeff=self.rew_coeff, action_prev=self.actions[1]
        )
        self.tick += 1
        done = self.tick > self.ep_len  # or self.crashed
        sv = self.state_vector(self)

        self.traj_count += int(done)

        ## TODO: OPTIMIZATION: sv_comp should be a dictionary formed when state() function is called
        sv_comp = np.split(sv, self.obs_comp_end[:-1], axis=0)
        obs_comp = {
            "xyz": [self.dynamics.pos],
            "vxyz": [self.dynamics.vel],
            "acc": [self.dynamics.accelerometer],
            "omega": [self.dynamics.omega],
            "omega_dot": [self.dynamics.omega_dot],  # roll angular acceleration
            "R": [self.dynamics.rot.flatten()],
            "act": [action],
            "act_clipped": [np.clip(self.controller.action, a_min=0., a_max=1.)],
            "act_filtered": [self.dynamics.thrust_cmds_damp],
            "act_torque": [self.dynamics.prop_ccw * self.dynamics.thrust_cmds_damp],
            "torque": [self.dynamics.torque],
            "goal": [self.goal]
        }

        dyn_params = {
            "mass": [self.dynamics.mass],
            "motor_linearity": [self.dynamics.motor_linearity],
            "motor_time_up": [self.dynamics.motor_damp_time_up],
            "motor_time_down": [self.dynamics.motor_damp_time_down],
            "motor_assymetry": [self.dynamics.motor_assymetry],
            "motor_pos": [self.dynamics.prop_pos.flatten()],
            "motor_ccw": [self.dynamics.prop_ccw],
            "t2w": [self.dynamics.thrust_to_weight],
            "t2t": [self.dynamics.torque_to_thrust],
            "t2i": [self.dynamics.torque_to_inertia],
            "inertia": [self.dynamics.inertia],
            "thrust_max": [np.mean(self.dynamics.thrust_max)],
            "torque_max": [np.mean(self.dynamics.torque_max)],
            "arm": [self.dynamics.arm],
            "grav": [GRAV],
            "dt": [self.dt * self.sim_steps],
        }

        # print(sv, obs_comp, dyn_params, self.obs_comp_sizes)      
        return sv, reward, done, {'rewards': rew_info, "obs_comp": obs_comp, "dyn_params": dyn_params}

    def resample_dynamics(self):
        """
        Allows manual dynamics resampling when needed.
        WARNING: 
            - Randomization dyring an episode is not supported
            - MUST call reset() after this function
        """
        ## Getting base parameters (could also be random parameters)
        self.dynamics_params = self.dyn_base_sampler.sample()

        ## Now, updating if we are providing modifications
        if self.dynamics_change is not None:
            dict_update_existing(self.dynamics_params, self.dynamics_change)

        ## Applying sampler 1
        if self.dyn_sampler_1 is not None:
            self.dynamics_params = self.dyn_sampler_1.sample(self.dynamics_params)

        ## Applying sampler 2
        if self.dyn_sampler_2 is not None:
            self.dynamics_params = self.dyn_sampler_2.sample(self.dynamics_params)

        ## Checking that quad params make sense
        quad_rand.check_quad_param_limits(self.dynamics_params)

        ## Updating params
        self.update_dynamics(dynamics_params=self.dynamics_params)


    def _reset(self):
        ## I have to update state vector 
        ##############################################################
        ## DYNAMICS RANDOMIZATION AND UPDATE       
        if self.dynamics_randomize_every is not None and \
                (self.traj_count + 1) % (self.dynamics_randomize_every) == 0:
            self.resample_dynamics()

        ## CURRICULUM (NOT REALLY NEEDED ANYMORE)
        # from 0.5 to 10 after 100k episodes (a form of curriculum)
        if self.box < 10:
            self.box = self.box * self.box_scale
        x, y, z = self.np_random.uniform(-self.box, self.box, size=(3,)) + self.goal

        if self.dim_mode == '1D':
            x, y = self.goal[0], self.goal[1]
        elif self.dim_mode == '2D':
            y = self.goal[1]
        # Since being near the groud means crash we have to start above
        if z < 0.25: z = 0.25
        pos = npa(x, y, z)

        ##############################################################
        ## INIT STATE
        ## Initializing rotation and velocities
        if self.init_random_state:
            if self.dim_mode == '1D':
                omega, rotation = npa(0, 0, 0), np.eye(3)
                vel = np.array([0., 0., self.max_init_vel * np.random.rand()])
            elif self.dim_mode == '2D':
                omega = npa(0, self.max_init_omega * np.random.rand(), 0)
                vel = self.max_init_vel * np.random.rand(3)
                vel[1] = 0.
                theta = np.pi * np.random.rand()
                c, s = np.cos(theta), np.sin(theta)
                rotation = np.array(((c, 0., -s), (0., 1., 0.), (s, 0., c)))
            else:
                # It already sets the state internally
                _, vel, rotation, omega = self.dynamics.random_state(
                    box=(self.room_length, self.room_width, self.room_height), vel_max=self.max_init_vel, omega_max=self.max_init_omega
                )
        else:
            ## INIT HORIZONTALLY WITH 0 VEL and OMEGA
            vel, omega = npa(0, 0, 0), npa(0, 0, 0)

            if self.dim_mode == '1D' or self.dim_mode == '2D':
                rotation = np.eye(3)
            else:
                # make sure we're sort of pointing towards goal (for mellinger controller)
                rotation = randyaw()
                while np.dot(rotation[:, 0], to_xyhat(-pos)) < 0.5:
                    rotation = randyaw()

        # Setting the generated state
        # print("QuadEnv: init: pos/vel/rot/omega:", pos, vel, rotation, omega)
        self.init_state = [pos, vel, rotation, omega]
        self.dynamics.set_state(pos, vel, rotation, omega)
        self.dynamics.reset()

        # Reseting some internal state (counters, etc)
        self.crashed = False
        self.tick = 0
        self.actions = [np.zeros([4, ]), np.zeros([4, ])]

        state = self.state_vector(self)
        return state

    def reset(self):
        return self._reset()

    def render(self, mode='human', **kwargs):
        """This class is only meant to be used as a component of QuadMultiEnv."""
        raise NotImplementedError()

    def step(self, action):
        return self._step(action)


class DummyPolicy(object):
    def __init__(self, dt=0.01, switch_time=2.5):
        self.action = np.zeros([4, ])
        self.dt = 0.

    def step(self, x):
        return self.action

    def reset(self):
        pass


class UpDownPolicy(object):
    def __init__(self, dt=0.01, switch_time=2.5):
        self.t = 0
        self.dt = dt
        self.switch_time = switch_time
        self.action_up = np.ones([4, ])
        self.action_up[:2] = 0.
        self.action_down = np.zeros([4, ])
        self.action_down[:2] = 1.

    def step(self, x):
        self.t += self.dt
        if self.t < self.switch_time:
            return self.action_up
        else:
            return self.action_down

    def reset(self):
        self.t = 0.


def test_rollout(quad, dyn_randomize_every=None, dyn_randomization_ratio=None,
                 render=True, traj_num=10, plot_step=None, plot_dyn_change=True, plot_thrusts=False,
                 sense_noise=None, policy_type="mellinger", init_random_state=False, obs_repr="xyz_vxyz_rot_omega",
                 csv_filename=None):
    import tqdm
    #############################
    # Init plottting
    if plot_step is not None:
        fig = plt.figure(1)
        # ax = plt.subplot(111)
        plt.show(block=False)

    # render = True
    # plot_step = 50
    time_limit = 25
    render_each = 2
    rollouts_num = traj_num
    plot_obs = False

    if policy_type == "mellinger":
        raw_control = False
        raw_control_zero_middle = True
        policy = DummyPolicy()  # since internal Mellinger takes care of the policy
    elif policy_type == "updown":
        raw_control = True
        raw_control_zero_middle = False
        policy = UpDownPolicy()

    sampler_1 = None
    if dyn_randomization_ratio is not None:
        sampler_1 = {
            "class": "RelativeSampler",
            "noise_ratio": dyn_randomization_ratio,
            "sampler": "normal"
        }

    env = QuadrotorSingle(dynamics_params=quad, raw_control=raw_control,
                          raw_control_zero_middle=raw_control_zero_middle,
                          dynamics_randomize_every=dyn_randomize_every, dyn_sampler_1=sampler_1,
                          sense_noise=sense_noise, init_random_state=init_random_state, obs_repr=obs_repr)

    policy.dt = 1. / env.control_freq

    env.max_episode_steps = time_limit
    print('Reseting env ...')
    print("Obs repr: ", env.obs_repr)
    try:
        print('Observation space:', env.observation_space.low, env.observation_space.high, "size:",
              env.observation_space.high.size)
        print('Action space:', env.action_space.low, env.action_space.high, "size:", env.observation_space.high.size)
    except:
        print('Observation space:', env.observation_space.spaces[0].low, env.observation_space[0].spaces[0].high,
              "size:", env.observation_space[0].spaces[0].high.size)
        print('Action space:', env.action_space[0].spaces[0].low, env.action_space[0].spaces[0].high, "size:",
              env.action_space[0].spaces[0].high.size)
    # input('Press any key to continue ...')

    ## Collected statistics for dynamics
    dyn_param_names = [
        "mass",
        "inertia",
        "thrust_to_weight",
        "torque_to_thrust",
        "thrust_noise_ratio",
        "vel_damp",
        "damp_omega_quadratic",
        "torque_to_inertia"
    ]

    dyn_param_stats = [[] for i in dyn_param_names]

    action = np.array([0.0, 0.5, 0.0, 0.5])
    rollouts_id = 0

    start_time = time.time()
    # while rollouts_id < rollouts_num:
    for rollouts_id in tqdm.tqdm(range(rollouts_num)):
        rollouts_id += 1
        s = env.reset()
        policy.reset()
        ## Diagnostics
        observations = []
        velocities = []
        actions = []
        thrusts = []
        csv_data = []

        ## Collecting dynamics params
        if plot_dyn_change:
            for par_i, par in enumerate(dyn_param_names):
                dyn_param_stats[par_i].append(np.array(getattr(env.dynamics, par)).flatten())
                # print(par, dyn_param_stats[par_i][-1])

        t = 0
        while True:
            if render and (t % render_each == 0): env.render()
            action = policy.step(s)
            s, r, done, info = env.step(action)

            actions.append(action)
            thrusts.append(env.dynamics.thrust_cmds_damp)
            observations.append(s)
            # print('Step: ', t, ' Obs:', s)
            quat = R2quat(rot=s[6:15])
            csv_data.append(np.concatenate([np.array([1.0 / env.control_freq * t]), s[0:3], quat]))

            if plot_step is not None and t % plot_step == 0:
                plt.clf()

                if plot_obs:
                    observations_arr = np.array(observations)
                    # print('observations array shape', observations_arr.shape)
                    dimenstions = observations_arr.shape[1]
                    for dim in range(dimenstions):
                        plt.plot(observations_arr[:, dim])
                    plt.legend([str(x) for x in range(observations_arr.shape[1])])

                plt.pause(0.05)  # have to pause otherwise does not draw
                plt.draw()

            if done: break
            t += 1

        if plot_thrusts:
            plt.figure(3, figsize=(10, 10))
            ep_time = np.linspace(0, policy.dt * len(actions), len(actions))
            actions = np.array(actions)
            thrusts = np.array(thrusts)
            for i in range(4):
                plt.plot(ep_time, actions[:, i], label="Thrust desired %d" % i)
                plt.plot(ep_time, thrusts[:, i], label="Thrust produced %d" % i)
            plt.legend()
            plt.show(block=False)
            input("Press Enter to continue...")

        if csv_filename is not None:
            import csv
            with open(csv_filename, mode="w") as csv_file:
                csv_writer = csv.writer(csv_file, delimiter=',')
                for row in csv_data:
                    csv_writer.writerow([i for i in row])

    if plot_dyn_change:
        dyn_par_normvar = []
        dyn_par_means = []
        dyn_par_var = []
        plt.figure(2, figsize=(10, 10))
        for par_i, par in enumerate(dyn_param_stats):
            plt.subplot(3, 3, par_i + 1)
            par = np.array(par)

            ## Compute stats
            # print(dyn_param_names[par_i], par)
            dyn_par_means.append(np.mean(par, axis=0))
            dyn_par_var.append(np.std(par, axis=0))
            dyn_par_normvar.append(dyn_par_var[-1] / dyn_par_means[-1])

            if par.shape[1] > 1:
                for vi in range(par.shape[1]):
                    plt.plot(par[:, vi])
            else:
                plt.plot(par)
            # plt.title(dyn_param_names[par_i] + "\n Normvar: %s" % str(dyn_par_normvar[-1]))
            plt.title(dyn_param_names[par_i])
            print(dyn_param_names[par_i], "NormVar: ", dyn_par_normvar[-1])

    print("##############################################################")
    print("Total time: ", time.time() - start_time)

    # print('Rollouts are done!')
    # plt.pause(2.0)
    # plt.waitforbuttonpress()
    if plot_step is not None or plot_dyn_change:
        plt.show(block=False)
        input("Press Enter to continue...")


def benchmark(quad, dyn_randomize_every=None, dyn_randomization_ratio=None,
              render=True, traj_num=10, plot_step=None, plot_dyn_change=True, plot_thrusts=False,
              sense_noise=None, policy_type="mellinger", init_random_state=False, obs_repr="xyz_vxyz_rot_omega",
              csv_filename=None):
    import tqdm
    rollouts_num = traj_num

    if policy_type == "mellinger":
        raw_control = False
        raw_control_zero_middle = True
        policy = DummyPolicy()  # since internal Mellinger takes care of the policy
    elif policy_type == "updown":
        raw_control = True
        raw_control_zero_middle = False
        policy = UpDownPolicy()

    sampler_1 = None
    if dyn_randomization_ratio is not None:
        sampler_1 = {
            "class": "RelativeSampler",
            "noise_ratio": dyn_randomization_ratio,
            "sampler": "normal"
        }

    env = QuadrotorSingle(dynamics_params=quad, raw_control=raw_control,
                          raw_control_zero_middle=raw_control_zero_middle,
                          dynamics_randomize_every=dyn_randomize_every, dyn_sampler_1=sampler_1,
                          sense_noise=sense_noise, init_random_state=init_random_state, obs_repr=obs_repr)

    policy.dt = 1. / env.control_freq
    render = False
    render_each = 2

    print('Reseting env ...')
    print("Obs repr: ", env.obs_repr)
    try:
        print('Observation space:', env.observation_space.low, env.observation_space.high, "size:",
              env.observation_space.high.size)
        print('Action space:', env.action_space.low, env.action_space.high, "size:", env.observation_space.high.size)
    except:
        print('Observation space:', env.observation_space.spaces[0].low, env.observation_space[0].spaces[0].high,
              "size:", env.observation_space[0].spaces[0].high.size)
        print('Action space:', env.action_space[0].spaces[0].low, env.action_space[0].spaces[0].high, "size:",
              env.action_space[0].spaces[0].high.size)

    ## Collected statistics for dynamics
    dyn_param_names = [
        "mass",
        "inertia",
        "thrust_to_weight",
        "torque_to_thrust",
        "thrust_noise_ratio",
        "vel_damp",
        "damp_omega_quadratic",
        "torque_to_inertia"
    ]

    dyn_param_stats = [[] for i in dyn_param_names]

    start_time = time.time()
    for rollouts_id in tqdm.tqdm(range(rollouts_num)):
        s = env.reset()
        policy.reset()

        t = 0
        while True:
            if render and (t % render_each == 0): env.render()
            action = policy.step(s)
            s, r, done, info = env.step(action)
            if done: break

    print("##############################################################")
    print("Total time: ", time.time() - start_time)
    input("Press Enter to continue...")


def parse_quad_args(argv):
    # parser = argparse.ArgumentParser(formatter_class=argparse.RawTextHelpFormatter)
    parser = argparse.ArgumentParser(formatter_class=argparse.ArgumentDefaultsHelpFormatter)
    parser.add_argument(
        '-m', "--mode",
        default="mellinger",
        help="Test mode: "
             "mellinger - rollout with mellinger controller"
             "updown - rollout with UpDown controller (to test step responses)"
    )
    parser.add_argument(
        '-q', "--quad",
        default="DefaultQuad",
        help="Quadrotor model to use: \n" +
             "- DefaultQuad \n" +
             "- Crazyflie \n" +
             "- MediumQuad \n" +
             "- RandomQuad"
    )
    parser.add_argument(
        '-dre', "--dyn_randomize_every",
        type=int,
        help="How often (in terms of trajectories) to perform randomization"
    )
    parser.add_argument(
        '-drr', "--dyn_randomization_ratio",
        type=float,
        default=None,
        help="Randomization ratio for random sampling of dynamics parameters"
    )
    parser.add_argument(
        '-r', "--render",
        action="store_false",
        help="Use this flag to turn off rendering"
    )
    parser.add_argument(
        '-trj', "--traj_num",
        type=int,
        default=10,
        help="Number of trajectories to run"
    )
    parser.add_argument(
        '-plt', "--plot_step",
        type=int,
        help="Plot step"
    )
    parser.add_argument(
        '-pltdyn', "--plot_dyn_change",
        action="store_true",
        help="Plot the dynamics change from trajectory to trajectory?"
    )
    parser.add_argument(
        '-pltact', "--plot_actions",
        action="store_true",
        help="Plot actions commanded and thrusts produced after damping"
    )
    parser.add_argument(
        '-sn', "--sense_noise",
        action="store_false",
        help="Add sensor noise? Use this flag to turn the noise off"
    )
    parser.add_argument(
        '-irs', "--init_random_state",
        action="store_true",
        help="Add sensor noise?"
    )
    parser.add_argument(
        '-csv', "--csv_filename",
        help="Filename for qudrotor data"
    )
    parser.add_argument(
        '-o', "--obs_repr",
        default="xyz_vxyz_R_omega_act",
        help="State components. Options:\n" +
             "xyz_vxyz_R_omega" +
             "xyz_vxyz_R_omega_act" +
             "xyz_vxyz_R_omega_acc_act"
    )
    parser.add_argument(
        '-b', "--benchmark",
        action="store_true",
        help="Simple benchmark, i.e. running time"
    )

    args = parser.parse_args(args=argv)
    return args


def main(argv):
    args = parse_quad_args(argv)

    if args.sense_noise:
        sense_noise = "default"
    else:
        sense_noise = None

    if args.benchmark:
        print('Running benchmark ...')
        benchmark(
            quad=args.quad,
            dyn_randomize_every=args.dyn_randomize_every,
            dyn_randomization_ratio=args.dyn_randomization_ratio,
            render=args.render,
            traj_num=args.traj_num,
            plot_step=args.plot_step,
            plot_dyn_change=args.plot_dyn_change,
            plot_thrusts=args.plot_actions,
            sense_noise=sense_noise,
            policy_type=args.mode,
            init_random_state=args.init_random_state,
            obs_repr=args.obs_repr,
            csv_filename=args.csv_filename,
        )
    else:
        print('Running test rollout ...')
        test_rollout(
            quad=args.quad,
            dyn_randomize_every=args.dyn_randomize_every,
            dyn_randomization_ratio=args.dyn_randomization_ratio,
            render=args.render,
            traj_num=args.traj_num,
            plot_step=args.plot_step,
            plot_dyn_change=args.plot_dyn_change,
            plot_thrusts=args.plot_actions,
            sense_noise=sense_noise,
            policy_type=args.mode,
            init_random_state=args.init_random_state,
            obs_repr=args.obs_repr,
            csv_filename=args.csv_filename,
        )


@njit
def calculate_torque_integrate_rotations_and_update_omega(thrust_cmds, dt, eps, motor_damp_time_up,
                                                          motor_damp_time_down, thrust_cmds_damp,
                                                          thrust_rot_damp, thr_noise, thrust_max, motor_linearity,
                                                          prop_crossproducts, prop_ccw, torque_max, rot, omega,
                                                          eye, since_last_svd, since_last_svd_limit, inertia,
                                                          damp_omega_quadratic, omega_max, pos, vel):
    # Filtering the thruster and adding noise
    thrust_cmds = np.clip(thrust_cmds, 0., 1.)
    motor_tau_up = 4 * dt / (motor_damp_time_up + eps)
    motor_tau_down = 4 * dt / (motor_damp_time_down + eps)
    motor_tau = motor_tau_up * np.ones(4)
    motor_tau[thrust_cmds < thrust_cmds_damp] = motor_tau_down
    motor_tau[motor_tau > 1.] = 1.

    # Since NN commands thrusts we need to convert to rot vel and back
    thrust_rot = thrust_cmds ** 0.5
    thrust_rot_damp = motor_tau * (thrust_rot - thrust_rot_damp) + thrust_rot_damp
    thrust_cmds_damp = thrust_rot_damp ** 2

    # Adding noise
    thrust_noise = thrust_cmds * thr_noise
    thrust_cmds_damp = np.clip(thrust_cmds_damp + thrust_noise, 0.0, 1.0)
    thrusts = thrust_max * angvel2thrust_numba(thrust_cmds_damp, motor_linearity)

    # Prop cross-product gives torque directions
    torques = prop_crossproducts * np.reshape(thrusts, (-1, 1))

    # Additional torques along z-axis caused by propeller rotations
    torques[:, 2] += torque_max * prop_ccw * thrust_cmds_damp

    # Net torque: sum over propellers
    thrust_torque = np.sum(torques, 0)

    # Rotor drag and Rolling forces and moments
    rotor_visc_torque = rotor_drag_force = np.zeros(3)

    # (Square) Damping using torques (in case we would like to add damping using torques)
    torque = thrust_torque + rotor_visc_torque
    thrust = np.array([0, 0, np.sum(thrusts)])

    # ROTATIONAL DYNAMICS
    # Integrating rotations (based on current values)
    omega_vec = rot @ omega
    wx, wy, wz = omega_vec
    omega_norm = np.linalg.norm(omega_vec)
    if omega_norm != 0:
        K = np.array([[0, -wz, wy], [wz, 0, -wx], [-wy, wx, 0]]) / omega_norm
        rot_angle = omega_norm * dt
        dRdt = eye + np.sin(rot_angle) * K + (1. - np.cos(rot_angle)) * (K @ K)
        rot = dRdt @ rot

    # SVD is not strictly required anymore. Performing it rarely, just in case
    since_last_svd += dt
    if since_last_svd > since_last_svd_limit:
        u, s, v = np.linalg.svd(rot)
        rot = u @ v
        since_last_svd = 0

    # COMPUTING OMEGA UPDATE
    # Linear damping
    omega_dot = ((1.0 / inertia) * (numba_cross(-omega, inertia * omega) + torque))

    # Quadratic damping
    omega_damp_quadratic = np.clip(damp_omega_quadratic * omega ** 2, 0.0, 1.0)
    omega = omega + (1.0 - omega_damp_quadratic) * dt * omega_dot
    omega = np.clip(omega, -omega_max, omega_max)

    # Computing position
    pos = pos + dt * vel

    return motor_tau_up, motor_tau_down, thrust_rot_damp, thrust_cmds_damp, torques, \
           torque, rot, since_last_svd, omega_dot, omega, pos, thrust, rotor_drag_force


@njit
def compute_velocity_and_acceleration(vel, grav_cnst_arr, mass, rot, sum_thr_drag, vel_damp, dt, rot_tpose,
                                      grav_arr):
    # Computing accelerations
    acc = grav_cnst_arr + ((1.0 / mass) * (rot @ sum_thr_drag))

    # Computing velocities
    vel = (1.0 - vel_damp) * vel + dt * acc

    # Accelerometer measures so called "proper acceleration" that includes gravity with the opposite sign
    accm = rot_tpose @ (acc + grav_arr)
    return vel, acc, accm


if __name__ == '__main__':
    main(sys.argv)<|MERGE_RESOLUTION|>--- conflicted
+++ resolved
@@ -980,13 +980,10 @@
             obs_comps = obs_comps + (['rxyz'] + ['rvxyz'] + ['goal']) * self.num_use_neighbor_obs
         elif self.swarm_obs == 'pos_vel_goals_ndist_gdist' and self.num_agents > 1:
             obs_comps = obs_comps + (['rxyz'] + ['rvxyz'] + ['goal'] + ['nbr_dist'] + ['nbr_goal_dist']) * self.num_use_neighbor_obs
-<<<<<<< HEAD
-=======
 
         if self.use_obstacles:
             obs_comps = obs_comps + ["octmap"]
 
->>>>>>> 2e371160
 
         print("Observation components:", obs_comps)
         obs_low, obs_high = [], []
