"""
3D rendering framework
"""
from __future__ import division
from copy import deepcopy
import os
import six
import sys
import itertools
import noise
import ctypes

if "Apple" in sys.version:
    if 'DYLD_FALLBACK_LIBRARY_PATH' in os.environ:
        os.environ['DYLD_FALLBACK_LIBRARY_PATH'] += ':/usr/lib'
        # (JDS 2016/04/15): avoid bug on Anaconda 2.3.0 / Yosemite

# from gym.utils import reraise
from gym import error
import matplotlib.pyplot as plt

try:
    import pyglet
    pyglet.options['debug_gl'] = False
except ImportError as e:
        raise ImportError('''
    Cannot import pyglet.
    HINT: you can install pyglet directly via 'pip install pyglet'.
    But if you really just want to install all Gym dependencies and not have to think about it,
    'pip install -e .[all]' or 'pip install gym[all]' will do it.
    ''')
    # reraise(suffix="HINT: you can install pyglet directly via 'pip install pyglet'. But if you really just want to install all Gym dependencies and not have to think about it, 'pip install -e .[all]' or 'pip install gym[all]' will do it.")

try:
    from pyglet.gl import *
except ImportError as e:
        raise ImportError('''
    Cannot import pyglet.
    HINT: you can install pyglet directly via 'pip install pyglet'.
    But if you really just want to install all Gym dependencies and not have to think about it,
    'pip install -e .[all]' or 'pip install gym[all]' will do it.
    ''')
    # reraise(prefix="Error occured while running `from pyglet.gl import *`",suffix="HINT: make sure you have OpenGL install. On Ubuntu, you can run 'apt-get install python-opengl'. If you're running on a server, you may need a virtual frame buffer; something like this should work: 'xvfb-run -s \"-screen 0 1400x900x24\" python <your_script.py>'")

import math
import numpy as np

def get_display(spec):
    """Convert a display specification (such as :0) into an actual Display
    object.

    pyglet only supports multiple Displays on Linux.
    """
    if spec is None:
        return None
    elif isinstance(spec, six.string_types):
        return pyglet.canvas.Display(spec)
    else:
        raise error.Error('Invalid display specification: {}. (Must be a string like :0 or None.)'.format(spec))

# TODO can we get some of this from Pyglet?
class FBOTarget(object):
    def __init__(self, width, height):

        shape = (width, height, 3)
        self.shape = shape

        self.fbo = GLuint(0)
        glGenFramebuffers(1, ctypes.byref(self.fbo))
        glBindFramebuffer(GL_FRAMEBUFFER, self.fbo)

        # renderbuffer for depth
        self.depth = GLuint(0)
        glGenRenderbuffers(1, ctypes.byref(self.depth))
        glBindRenderbuffer(GL_RENDERBUFFER, self.depth)
        glRenderbufferStorage(GL_RENDERBUFFER, GL_DEPTH_COMPONENT, *shape)
        # ??? (from songho.ca/opengl/gl_fbo.html)
        glBindRenderbuffer(GL_RENDERBUFFER, 0)
        glFramebufferRenderbuffer(GL_FRAMEBUFFER, GL_DEPTH_ATTACHMENT,
            GL_RENDERBUFFER, self.depth)

        # texture for RGB
        self.tex = GLuint(0)
        glGenTextures(1, ctypes.byref(self.tex))
        glBindTexture(GL_TEXTURE_2D, self.tex)
        glTexImage2D(GL_TEXTURE_2D, 0, GL_RGB, shape[0], shape[1], 0,
            GL_RGB, GL_UNSIGNED_BYTE, 0)
        glFramebufferTexture2D(GL_FRAMEBUFFER, GL_COLOR_ATTACHMENT0,
            GL_TEXTURE_2D, self.tex, 0)

        # test - ok to comment out?
        draw_buffers = (GLenum * 1)(GL_COLOR_ATTACHMENT0)
        glDrawBuffers(1, draw_buffers)
        assert glCheckFramebufferStatus(GL_FRAMEBUFFER) == GL_FRAMEBUFFER_COMPLETE

        self.fb_array = np.zeros(shape, dtype=np.uint8)

    def bind(self):
        glBindFramebuffer(GL_FRAMEBUFFER, self.fbo)
        draw_buffers = (GLenum * 1)(GL_COLOR_ATTACHMENT0)
        glDrawBuffers(1, draw_buffers)
        glViewport(0, 0, *self.shape[:2])

    def finish(self):
        glReadPixels(0, 0, self.shape[1], self.shape[0],
            GL_RGB, GL_UNSIGNED_BYTE, self.fb_array.ctypes.data)

    def read(self):
        return self.fb_array


class WindowTarget(object):
    def __init__(self, width, height, display=None, resizable=True):

        config=Config(double_buffer=True, depth_size=16)
        display = get_display(display)
        # vsync is set to false to speed up FBO-only renders, we enable before draw
        self.window = pyglet.window.Window(display=display,
            width=width, height=height, resizable=resizable,
            visible=True, vsync=False, config=config
        )
        self.window.on_close = self.close
        self.shape = (width, height, 3)
        def on_resize(w, h):
            self.shape = (w, h, 3)
        if resizable:
            self.window.on_resize = on_resize

    def close(self):
        self.window.close()

    def bind(self):
        self.window.switch_to()
        # self.window.set_vsync(True)
        self.window.dispatch_events()
        # fix for retina displays
        viewportw, viewporth = self.window.get_viewport_size()
        if viewportw > self.window.width:
            glViewport(0, 0, viewportw, viewporth)
        else:
            glViewport(0, 0, self.window.width, self.window.height)
        glBindFramebuffer(GL_FRAMEBUFFER, 0)

    def finish(self):
        self.window.flip()
        # self.window.set_vsync(False)


class Camera(object):
    def __init__(self, fov):
        self.fov = fov
        self.lookat = None

    def look_at(self, eye, target, up):
        self.lookat = (eye, target, up)

    # TODO other ways to set the view matrix

    # private
    def _matrix(self, shape):
        aspect = float(shape[0]) / shape[1]
        znear = 0.1
        zfar = 100.0
        glMatrixMode(GL_PROJECTION)
        glLoadIdentity()
        gluPerspective(self.fov, aspect, znear, zfar)

        glMatrixMode(GL_MODELVIEW)
        glLoadIdentity()
        # will make sense once more than one way of setting view matrix
        assert sum([x is not None for x in (self.lookat,)]) < 2

        if self.lookat is not None:
            eye, target, up = (list(x) for x in self.lookat)
            gluLookAt(*(eye + target + up))


# TODO we can add user-controlled lighting, etc. to this
class Scene(object):
    def __init__(self, batches, bgcolor=(0,0,0)):
        self.batches = batches
        self.bgcolor = bgcolor

        # [-1] == 0 means it's a directional light
        self.lights = [np.array([np.cos(t), np.sin(t), 0.0, 0.0])
            for t in 0.2 + np.linspace(0, 2*np.pi, 4)[:-1]]

    # call only once GL context is ready
    def initialize(self):
        glShadeModel(GL_SMOOTH)
        glEnable(GL_LIGHTING)

        #glFogi(GL_FOG_MODE, GL_LINEAR)
        #glFogf(GL_FOG_START, 20.0) # Fog Start Depth
        #glFogf(GL_FOG_END, 100.0) # Fog End Depth
        #glEnable(GL_FOG)

        amb, diff, spec = (1.0 / len(self.lights)) * np.array([0.4, 1.2, 0.5])
        for i, light in enumerate(self.lights):
            # TODO fix lights in world space instead of camera space
            glLightfv(GL_LIGHT0 + i, GL_POSITION, (GLfloat * 4)(*light))
            glLightfv(GL_LIGHT0 + i, GL_AMBIENT, (GLfloat * 4)(amb, amb, amb, 1))
            glLightfv(GL_LIGHT0 + i, GL_DIFFUSE, (GLfloat * 4)(diff, diff, diff, 1))
            glLightfv(GL_LIGHT0 + i, GL_SPECULAR, (GLfloat * 4)(spec, spec, spec, 1))
            glEnable(GL_LIGHT0 + i)

def dict_vals_to_list(d):
    l = []
    for v in d.values():
        l.extend(v)
    return l

def draw(scene, camera, target):

    target.bind() # sets viewport

    r, g, b = scene.bgcolor
    glClearColor(r, g, b, 1.0)
    glFrontFace(GL_CCW)
    glCullFace(GL_BACK)
    glEnable(GL_CULL_FACE)
    glEnable(GL_DEPTH_TEST)
    glEnable(GL_NORMALIZE)
    glClear(GL_COLOR_BUFFER_BIT | GL_DEPTH_BUFFER_BIT)

    camera._matrix(target.shape)
    #view = (GLfloat * 16)()
    #glGetFloatv(GL_MODELVIEW_MATRIX, view)
    #view = np.array(view).reshape((4,4)).T

    batches = dict_vals_to_list(scene.batches)
    for batch in batches:
        batch.draw()

    target.finish()


class SceneNode(object):
    def _build_children(self, batch):
        # hack - should go somewhere else
        if not isinstance(self.children, type([])):
            self.children = [self.children]
        for c in self.children:
            c.build(batch, self.pyg_grp)

    # default impl
    def collide_sphere(self, x, radius):
        return any(c.collide_sphere(x, radius) for c in self.children)

class World(SceneNode):
    def __init__(self, children):
        self.children = children
        self.pyg_grp = None

    def build(self, batch):
        self._build_children(batch)

class Transform(SceneNode):
    def __init__(self, transform, children):
        self.t = transform
        self.mat_inv = np.linalg.inv(transform)
        self.children = children

    def build(self, batch, parent):
        self.pyg_grp = _PygTransform(self.t, parent=parent)
        self._build_children(batch)
        return self.pyg_grp

    def set_transform(self, t):
        self.pyg_grp.set_matrix(t)
        self.mat_inv = np.linalg.inv(t)

    def set_transform_nocollide(self, t):
        self.pyg_grp.set_matrix(t)

    def set_transform_and_color(self, t, rgba):
        self.pyg_grp.set_matrix(t)
        for child in self.children:
            child.set_rgba(rgba[0], rgba[1], rgba[2], rgba[3])

    def collide_sphere(self, x, radius):
        xh = [x[0], x[1], x[2], 1]
        xlocal = np.matmul(self.mat_inv, xh)[:3]
        rlocal = radius * self.mat_inv[0,0]
        return any(c.collide_sphere(xlocal, rlocal) for c in self.children)

class BackToFront(SceneNode):
    def __init__(self, children):
        self.children = children

    def build(self, batch, parent):
        self.pyg_grp = pyglet.graphics.Group(parent=parent)
        for i, c in enumerate(self.children):
            ordering = pyglet.graphics.OrderedGroup(i, parent=self.pyg_grp)
            c.build(batch, ordering)
        return self.pyg_grp

class Color(SceneNode):
    def __init__(self, color, children):
        self.color = color
        self.children = children

    def build(self, batch, parent):
        self.pyg_grp = _PygColor(self.color, parent=parent)
        self._build_children(batch)
        return self.pyg_grp

    def set_rgb(self, r, g, b):
        self.pyg_grp.set_rgb(r, g, b)

    def set_rgba(self, r, g, b, a):
        self.pyg_grp.set_rgba(r, g, b, a)

def transform_and_color(transform, color, children):
    return Transform(transform, Color(color, children))

TEX_CHECKER = 0
TEX_XOR = 1
TEX_NOISE_GAUSSIAN = 2
TEX_NOISE_PERLIN = 3
TEX_OILY = 4
TEX_VORONOI = 5

def random_textype():
    return np.random.randint(TEX_VORONOI + 1)

class ProceduralTexture(SceneNode):
    def __init__(self, style, scale, children):
        self.children = children
        # linear is default, those w/ nearest must overwrite
        self.mag_filter = GL_LINEAR
        if style == TEX_CHECKER:
            image = np.zeros((256, 256))
            image[:128,:128] = 1.0
            image[128:,128:] = 1.0
            self.mag_filter = GL_NEAREST
        elif style == TEX_XOR:
            x, y = np.meshgrid(range(256), range(256))
            image = np.float32(np.bitwise_xor(np.uint8(x), np.uint8(y)))
            self.mag_filter = GL_NEAREST
        elif style == TEX_NOISE_GAUSSIAN:
            nz = np.random.normal(size=(256,256))
            image = np.clip(nz, -3, 3)
        elif style == TEX_NOISE_PERLIN:
            t = np.linspace(0, 1, 256)
            nzfun = lambda x, y: noise.pnoise2(x, y,
                octaves=10, persistence=0.8, repeatx=1, repeaty=1)
            image = np.vectorize(nzfun)(*np.meshgrid(t, t))
        elif style == TEX_OILY:
            # from upvector.com "Intro to Procedural Textures"
            t = np.linspace(0, 4, 256)
            nzfun = lambda x, y: noise.snoise2(x, y,
                octaves=10, persistence=0.45, repeatx=4, repeaty=4)
            nz = np.vectorize(nzfun)(*np.meshgrid(t, t))

            t = np.linspace(0, 20*np.pi, 257)[:-1]
            x, y = np.meshgrid(t, t)
            image = np.sin(x + 8*nz)
        elif style == TEX_VORONOI:
            npts = 64
            points = np.random.uniform(size=(npts, 2))
            # make it tile
            shifts = itertools.product([-1, 0, 1], [-1, 0, 1])
            points = np.vstack([points + shift for shift in shifts])
            unlikely = np.any(np.logical_or(points < -0.25, points > 1.25), axis=1)
            points = np.delete(points, np.where(unlikely), axis=0)
            a = np.full((256, 256), np.inf)
            t = np.linspace(0, 1, 256)
            x, y = np.meshgrid(t, t)
            for p in points:
                dist2 = (x - p[0])**2 + (y - p[1])**2
                a = np.minimum(a, dist2)
            image = np.sqrt(a)
        else:
            raise KeyError("style does not exist")

        low, high = 255.0 * scale[0], 255.0 * scale[1]
        _scale_to_inplace(image, low, high)
        self.tex = _np2tex(image)

    def build(self, batch, parent):
        self.pyg_grp = _PygTexture(tex=self.tex,
            mag_filter=self.mag_filter, parent=parent)
        self._build_children(batch)
        return self.pyg_grp


#
# these functions return 4x4 rotation matrix suitable to construct Transform
# or to mutate Transform via set_matrix
#
def scale(s):
    return np.diag([s, s, s, 1.0])

def translate(x):
    r = np.eye(4)
    r[:3,3] = x
    return r

def trans_and_rot(t, r):
    m = np.eye(4)
    m[:3,:3] = r
    m[:3,3] = t
    return m

def rotz(theta):
    r = np.eye(4)
    r[:2,:2] = _rot2d(theta)
    return r

def roty(theta):
    r = np.eye(4)
    r2d = _rot2d(theta)
    r[[0,0,2,2],[0,2,0,2]] = _rot2d(theta).flatten()
    return r

def rotx(theta):
    r = np.eye(4)
    r[1:3,1:3] = _rot2d(theta)
    return r

class _PygTransform(pyglet.graphics.Group):
    def __init__(self, transform=np.eye(4), parent=None):
        super().__init__(parent)
        self.set_matrix(transform)

    def set_matrix(self, transform):
        assert transform.shape == (4, 4)
        assert np.all(transform[3,:] == [0, 0, 0, 1])
        self.matrix_raw = (GLfloat * 16)(*transform.T.flatten())

    def set_state(self):
        glPushMatrix()
        glMultMatrixf(self.matrix_raw)

    def unset_state(self):
        glPopMatrix()

class _PygColor(pyglet.graphics.Group):
    def __init__(self, color, parent=None):
        super().__init__(parent)
        if len(color) == 3:
            self.set_rgb(*color)
        else:
            self.set_rgba(*color)

    def set_rgb(self, r, g, b):
        self.set_rgba(r, g, b, 1.0)

    def set_rgba(self, r, g, b, a):
        self.dcolor = (GLfloat * 4)(r, g, b, a)
        spec_whiteness = 0.8
        r, g, b = (1.0 - spec_whiteness) * np.array([r, g, b]) + spec_whiteness
        self.scolor = (GLfloat * 4)(r, g, b, a)

    def set_state(self):
        if self.dcolor[-1] < 1.0:
            glEnable(GL_BLEND)
            glBlendFunc(GL_SRC_ALPHA, GL_ONE_MINUS_SRC_ALPHA)

        glMaterialfv(GL_FRONT_AND_BACK, GL_AMBIENT_AND_DIFFUSE, self.dcolor)
        glMaterialfv(GL_FRONT_AND_BACK, GL_SPECULAR, self.scolor)
        glMaterialfv(GL_FRONT_AND_BACK, GL_SHININESS, (GLfloat)(8.0))

    def unset_state(self):
        if self.dcolor[-1] < 1.0:
            glDisable(GL_BLEND)

class _PygTexture(pyglet.graphics.Group):
    def __init__(self, tex, mag_filter, parent=None):
        super().__init__(parent=parent)

        self.tex = tex
        glBindTexture(GL_TEXTURE_2D, self.tex.id)
        glTexParameteri(GL_TEXTURE_2D, GL_TEXTURE_WRAP_S, GL_REPEAT);
        glTexParameteri(GL_TEXTURE_2D, GL_TEXTURE_WRAP_T, GL_REPEAT);
        glGenerateMipmap(GL_TEXTURE_2D);
        glTexParameteri(GL_TEXTURE_2D, GL_TEXTURE_MAG_FILTER, mag_filter)
        glTexParameteri(GL_TEXTURE_2D, GL_TEXTURE_MIN_FILTER, GL_LINEAR_MIPMAP_LINEAR)

        # anisotropic texturing helps a lot with checkerboard floors
        anisotropy = (GLfloat)()
        glGetFloatv(GL_MAX_TEXTURE_MAX_ANISOTROPY_EXT, anisotropy)
        glTexParameterf(GL_TEXTURE_2D, GL_TEXTURE_MAX_ANISOTROPY_EXT, anisotropy)

    def set_state(self):
        glMaterialfv(GL_FRONT_AND_BACK, GL_AMBIENT_AND_DIFFUSE, (GLfloat * 4)(1,1,1,1))
        glMaterialfv(GL_FRONT_AND_BACK, GL_SPECULAR, (GLfloat * 4)(1,1,1,1))
        glEnable(self.tex.target)
        glBindTexture(self.tex.target, self.tex.id)

    def unset_state(self):
        glDisable(self.tex.target)


class _PygAlphaBlending(pyglet.graphics.Group):
    def __init__(self, parent=None):
        super().__init__(parent=parent)

    def set_state(self):
        glEnable(GL_BLEND)
        glBlendFunc(GL_SRC_ALPHA, GL_ONE_MINUS_SRC_ALPHA)

    def unset_state(self):
        glDisable(GL_BLEND)

Batch = pyglet.graphics.Batch

# we only implement collision detection between primitives and spheres.
# the world-coordinate sphere is transformed according to the scene graph
# into the primitive's canonical coordinate system.
# this simplifies the math a lot, although it might be less efficient
# than directly testing the sphere against the transformed primitive
# in world coordinates.
class SphereCollision(object):
    def __init__(self, radius):
        self.radius = radius
    def collide_sphere(self, x, radius):
        c = np.sum(x ** 2) < (self.radius + radius) ** 2
        if c: print("collided with sphere")
        return c

class AxisBoxCollision(object):
    def __init__(self, corner0, corner1):
        self.corner0, self.corner1 = corner0, corner1
    def collide_sphere(self, x, radius):
        nearest = np.maximum(self.corner0, np.minimum(x, self.corner1))
        c = np.sum((x - nearest)**2) < radius**2
        if c: print("collided with box")
        return c

class CapsuleCollision(object):
    def __init__(self, radius, height):
        self.radius, self.height = radius, height
    def collide_sphere(self, x, radius):
        z = min(max(0, x[2]), self.height)
        nearest = [0, 0, z]
        c = np.sum((x - nearest)**2) < (self.radius + radius)**2
        if c: print("collided with capsule")
        return c

#
# these are the 3d primitives that can be added to a pyglet.graphics.Batch.
# construct them with the shape functions below.
#
class BatchElement(SceneNode):
    def build(self, batch, parent):
        self.batch_args[2] = parent
        batch.add(*self.batch_args)

    def collide_sphere(self, x, radius):
        if self.collider is not None:
            return self.collider.collide_sphere(x, radius)
        else:
            return False

class Mesh(BatchElement):
    def __init__(self, verts, normals=None, st=None, collider=None):
        if len(verts.shape) != 2 or verts.shape[1] != 3:
            raise ValueError('verts must be an N x 3 NumPy array')

        N = verts.shape[0]
        assert int(N) % 3 == 0

        if st is not None:
            assert st.shape == (N, 2)

        if normals is None:
            # compute normals implied by triangle faces
            normals = deepcopy(verts)

            for i in range(0, N, 3):
                v0, v1, v2 = verts[i:(i+3),:]
                d0, d1 = (v1 - v0), (v2 - v1)
                n = _normalize(np.cross(d0, d1))
                normals[i:(i+3),:] = n

        self.batch_args = [N, pyglet.gl.GL_TRIANGLES, None,
            ('v3f/static', list(verts.flatten())),
            ('n3f/static', list(normals.flatten())),
        ]
        if st is not None:
            self.batch_args.append(('t2f/static', list(st.flatten())))
        self.collider = collider

class TriStrip(BatchElement):
    def __init__(self, verts, normals, collider=None):
        N, dim = verts.shape
        assert dim == 3
        assert normals.shape == verts.shape

        self.batch_args = [N, pyglet.gl.GL_TRIANGLE_STRIP, None,
            ('v3f/static', list(verts.flatten())),
            ('n3f/static', list(normals.flatten()))
        ]
        self.collider = collider

class TriFan(BatchElement):
    def __init__(self, verts, normals, collider=None):
        N, dim = verts.shape
        assert dim == 3
        assert normals.shape == verts.shape

        self.batch_args = [N, pyglet.gl.GL_TRIANGLE_FAN, None,
            ('v3f/static', list(verts.flatten())),
            ('n3f/static', list(normals.flatten()))
        ]
        self.collider = collider

# a box centered on the origin
def box(x, y, z):
    corner1 = np.array([x,y,z]) / 2
    corner0 = -corner1
    v = box_mesh(x, y, z)
    collider = AxisBoxCollision(corner0, corner1)
    return Mesh(v, collider=collider)

# Box representing the environment. Shortcut way to add walls during visualization
def envBox(x, y, z):
    # corner1 = np.array([-x, -y, z])
    # corner2 = np.array([x, y, 0])
    corner1 = np.array([x/2, y/2, z])
    corner2 = -corner1
    corner2[2] = 0
    v = room_mesh(x, y, z)
    collider = AxisBoxCollision(corner1, corner2)
    return Mesh(v, collider=collider)

# cylinder sitting on xy plane pointing +z
def cylinder(radius, height, sections):
    v, n = cylinder_strip(radius, height, sections)
    collider = CapsuleCollision(radius, height)
    return TriStrip(v, n, collider=collider)

# cylinder sitting on xy plane pointing +x
def rod(radius, length, sections):
    v, n = cylinder_strip(radius, length, sections)
    collider = CapsuleCollision(radius, length)
    return TriStrip(v, n, collider=collider)

# cone sitting on xy plane pointing +z
def cone(radius, height, sections):
    # TODO collision detectoin
    v, n = cone_strip(radius, height, sections)
    return TriStrip(v, n)

# arrow sitting on xy plane pointing +z
def arrow(radius, height, sections):
    v, n = arrow_strip(radius, height, sections)
    return TriStrip(v, n)

def vel_arrow(radius, height, sections):
    v, n = arrow_strip_velocity(radius, height, sections)
    return TriStrip(v, n)

# sphere centered on origin, n tris will be about TODO * facets
def sphere(radius, facets):
    v, n = sphere_strip(radius, facets)
    collider = SphereCollision(radius)
    return TriStrip(v, n, collider=collider)

# square in xy plane centered on origin
# dim: (w, h)
# srange, trange: desired min/max (s, t) tex coords
def rect(dim, srange=(0,1), trange=(0,1)):
    v = np.array([
        [1, 1, 0], [-1, 1, 0], [1, -1, 0],
        [-1, 1, 0], [-1, -1, 0], [1, -1, 0]])
    v = np.matmul(v, np.diag([dim[0] / 2.0, dim[1] / 2.0, 0]))
    n = _withz(0 * v, 1)
    s0, s1 = srange
    t0, t1 = trange
    st = np.array([
        [s1, t1], [s0, t1], [s1, t0],
        [s0, t1], [s0, t0], [s1, t0]])
    return Mesh(v, n, st)


def circle(radius, facets):
    v, n = circle_fan(radius, facets)
    return TriFan(v, n)

#
# low-level primitive builders. return vertex/normal/texcoord arrays.
# good if you want to apply transforms directly to the points, etc.
#

# box centered on origin with given dimensions.
# no normals, but Mesh ctor will estimate them perfectly
def box_mesh(x, y, z):
    vtop = np.array([[x, y, z], [x, -y, z], [-x, -y, z], [-x, y, z]])
    vbottom = deepcopy(vtop)
    vbottom[:,2] = -vbottom[:,2]
    v = 0.5 * np.concatenate([vtop, vbottom], axis=0)
    t = np.array([[1, 3, 2,], [1, 4, 3,], [1, 2, 5,], [2, 6, 5,], [2, 3, 6,], [3, 7, 6,], [3, 4, 8,], [3, 8, 7,], [4, 1, 8,], [1, 5, 8,], [5, 6, 7,], [5, 7, 8,]]) - 1
    t = t.flatten()
    v = v[t,:]
    return v

# need a different mesh function for the envBox
def room_mesh(x, y, z):
    vtop = np.array([[x/2, y/2, z], [x/2, -y/2, z], [-x/2, -y/2, z], [-x/2, y/2, z]])
    vbottom = deepcopy(vtop)
    vbottom[:, 2] = -1.0
    v = np.concatenate([vtop, vbottom], axis=0)
    # triangle meshes
    t = np.array(
        [[1, 2, 3, ], [1, 3, 4, ], [1, 5, 2, ], [2, 5, 6, ], [2, 6, 3, ], [3, 6, 7, ], [3, 8, 4, ], [3, 7, 8, ],
         [4, 8, 1, ], [1, 8, 5, ], [5, 7, 6, ], [5, 8, 7, ]]) - 1
    t = t.flatten()
    v = v[t, :]
    return v

# circle in the x-y plane
def circle_fan(radius, sections):
    t = np.linspace(0, 2 * np.pi, sections + 1)[:,None]
    x = radius * np.cos(t)
    y = radius * np.sin(t)
    v = np.hstack([x, y, 0*t])
    v = np.vstack([[0, 0, 0], v])
    n = _withz(0 * v, 1)
    return v, n

# cylinder sitting on the x-y plane
def cylinder_strip(radius, height, sections):
    t = np.linspace(0, 2 * np.pi, sections + 1)[:,None]
    x = radius * np.cos(t)
    y = radius * np.sin(t)

    base = np.hstack([x, y, 0*t])
    top = np.hstack([x, y, height + 0*t])
    strip_sides = _to_strip(np.hstack([base[:,None,:], top[:,None,:]]))
    normals_sides = _withz(strip_sides / radius, 0)

    def make_cap(circle, normal_z):
        height = circle[0,2]
        center = _withz(0 * circle, height)
        if normal_z > 0:
            strip = _to_strip(np.hstack([circle[:,None,:], center[:,None,:]]))
        else:
            strip = _to_strip(np.hstack([center[:,None,:], circle[:,None,:]]))
        normals = _withz(0 * strip, normal_z)
        return strip, normals

    vbase, nbase = make_cap(base, -1)
    vtop, ntop = make_cap(top, 1)
    return (
        np.vstack([strip_sides, vbase, vtop]),
        np.vstack([normals_sides, nbase, ntop]))

# cone sitting on the x-y plane
def cone_strip(radius, height, sections):
    t = np.linspace(0, 2 * np.pi, sections + 1)[:,None]
    x = radius * np.cos(t)
    y = radius * np.sin(t)
    base = np.hstack([x, y, 0*t])

    top = _withz(0 * base, height)
    vside = _to_strip(np.hstack([base[:,None,:], top[:,None,:]]))
    base_tangent = np.cross(_npa(0, 0, 1), base)
    top_to_base = base - top
    normals = _normalize(np.cross(top_to_base, base_tangent))
    nside = _to_strip(np.hstack([normals[:,None,:], normals[:,None,:]]))

    base_ctr = 0 * base
    vbase = _to_strip(np.hstack([base_ctr[:,None,:], base[:,None,:]]))
    nbase = _withz(0 * vbase, -1)

    return np.vstack([vside, vbase]), np.vstack([nside, nbase])

# sphere centered on origin
def sphere_strip(radius, resolution):
    t = np.linspace(-1, 1, resolution)
    u, v = np.meshgrid(t, t)
    vtx = []
    panel = np.zeros((resolution, resolution, 3))
    inds = list(range(3))
    for i in range(3):
        panel[:,:,inds[0]] = u
        panel[:,:,inds[1]] = v
        panel[:,:,inds[2]] = 1
        norms = np.linalg.norm(panel, axis=2)
        panel = panel / norms[:,:,None]
        for _ in range(2):
            for j in range(resolution - 1):
                strip = deepcopy(panel[[j,j+1],:,:].transpose([1,0,2]).reshape((-1,3)))
                degen0 = deepcopy(strip[0,:])
                degen1 = deepcopy(strip[-1,:])
                vtx.extend([degen0, strip, degen1])
            panel *= -1
            panel = np.flip(panel, axis=1)
        inds = [inds[-1]] + inds[:-1]

    n = np.vstack(vtx)
    v = radius * n
    return v, n

# arrow sitting on x-y plane
def arrow_strip(radius, height, facets):
    cyl_r = radius
    cyl_h = 0.75 * height
    cone_h = height - cyl_h
    cone_half_angle = np.radians(30)
    cone_r = 1.5 * cone_h * np.tan(cone_half_angle)
<<<<<<< HEAD
    vcyl, ncyl = cylinder_strip(cyl_r, cyl_h, facets)
    vcone, ncone = cone_strip(cone_r, cone_h, facets)
    vcone[:,2] += cyl_h
    v = np.vstack([vcyl, vcone])
    n = np.vstack([ncyl, ncone])
    return v, n

# arrow sitting on x-y plane
def arrow_strip_velocity(radius, height, facets):
    cyl_r = radius
    cyl_h = 0.75 * height
    cone_h = height - 0.1
    cone_half_angle = np.radians(30)
    cone_r = 1.5 * 0.03 * np.tan(cone_half_angle)
=======
>>>>>>> 2982e78a
    vcyl, ncyl = cylinder_strip(cyl_r, cyl_h, facets)
    vcone, ncone = cone_strip(cone_r, cone_h, facets)
    vcone[:,2] += cyl_h
    v = np.vstack([vcyl, vcone])
    n = np.vstack([ncyl, ncone])
    return v, n


#
# private helper functions, not part of API
#
def _npa(*args):
    return np.array(args)

def _normalize(x):
    if len(x.shape) == 1:
        return x / np.linalg.norm(x)
    elif len(x.shape) == 2:
        return x / np.linalg.norm(x, axis=1)[:,None]
    else:
        assert False

def _withz(a, z):
    b = 0 + a
    b[:,2] = z
    return b

def _rot2d(theta):
    c = np.cos(theta)
    s = np.sin(theta)
    return np.array([[c, -s], [s, c]])

# add degenerate tris, convert from N x 2 x 3 to 2N+2 x 3
def _to_strip(strip):
    s0 = strip[0,0,:]
    s1 = strip[-1,-1,:]
    return np.vstack([s0, np.reshape(strip, (-1, 3)), s1])

def _scale_to_inplace(a, min1, max1):
    id0 = id(a)
    min0 = np.min(a.flatten())
    max0 = np.max(a.flatten())
    scl = (max1 - min1) / (max0 - min0)
    shift = - (scl * min0) + min1
    a *= scl
    a += shift
    assert id(a) == id0

def _np2tex(a):
    # TODO color
    w, h = a.shape
    b = np.uint8(a).tobytes()
    assert len(b) == w * h
    img = pyglet.image.ImageData(w, h, "L", b)
    return img.get_texture()

<|MERGE_RESOLUTION|>--- conflicted
+++ resolved
@@ -649,10 +649,6 @@
     v, n = arrow_strip(radius, height, sections)
     return TriStrip(v, n)
 
-def vel_arrow(radius, height, sections):
-    v, n = arrow_strip_velocity(radius, height, sections)
-    return TriStrip(v, n)
-
 # sphere centered on origin, n tris will be about TODO * facets
 def sphere(radius, facets):
     v, n = sphere_strip(radius, facets)
@@ -802,23 +798,6 @@
     cone_h = height - cyl_h
     cone_half_angle = np.radians(30)
     cone_r = 1.5 * cone_h * np.tan(cone_half_angle)
-<<<<<<< HEAD
-    vcyl, ncyl = cylinder_strip(cyl_r, cyl_h, facets)
-    vcone, ncone = cone_strip(cone_r, cone_h, facets)
-    vcone[:,2] += cyl_h
-    v = np.vstack([vcyl, vcone])
-    n = np.vstack([ncyl, ncone])
-    return v, n
-
-# arrow sitting on x-y plane
-def arrow_strip_velocity(radius, height, facets):
-    cyl_r = radius
-    cyl_h = 0.75 * height
-    cone_h = height - 0.1
-    cone_half_angle = np.radians(30)
-    cone_r = 1.5 * 0.03 * np.tan(cone_half_angle)
-=======
->>>>>>> 2982e78a
     vcyl, ncyl = cylinder_strip(cyl_r, cyl_h, facets)
     vcone, ncone = cone_strip(cone_r, cone_h, facets)
     vcone[:,2] += cyl_h
