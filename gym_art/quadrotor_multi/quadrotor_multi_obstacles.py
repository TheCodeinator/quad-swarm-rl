import numpy as np
from scipy import spatial

from gym_art.quadrotor_multi.octomap_creation import OctTree


class MultiObstacles:
    def __init__(self, num_obstacles=0, room_dims = [10, 10, 10],
                 quad_size=0.046, size=0.0, resolution=0.05, inf_height=True):
        self.num_obstacles = num_obstacles
        self.obstacles = []
        
        self.octree = OctTree(obstacle_size=1.0, room_dims=room_dims, resolution=resolution, inf_height=inf_height)
        self.octree.generate_obstacles(num_obstacles=num_obstacles)
        self.octree.pos_arr
        self.octree.mark_octree()
        self.octree.generateSDF()

    #Test shapes of obs, test collisions
    def reset(self, obs=None, quads_pos=None, start_point=np.array([0., 0., 2.]), end_point=np.array([0., 0., 2.])):
        self.octree.reset()
        self.octree.generate_obstacles(num_obstacles=self.num_obstacles, start_point=start_point, end_point=end_point)

<<<<<<< HEAD
        obstobs = []

        for quad in quads_pos:
            obstobs.append(self.octree.getSurround(quad))
        
        obs = np.concatenate((obs, obstobs), axis=0)

        return obs

    '''def reset(self, set_obstacle=None, formation_size=0.0, goal_central=np.array([0., 0., 2.]), shape='sphere', quads_pos=None, quads_vel=None):
        if set_obstacle is None:
            raise ValueError('set_obstacle is None')
=======
        # obstobs = []
        #
        # for quad in quads_pos:
        #     obstobs.append(self.octree.getSurround(quad))

        obstobs = [np.ones(27)] * 8
        obs = np.concatenate((obs, obstobs), axis=1)
>>>>>>> 2e371160

        self.formation_size = formation_size
        self.goal_central = goal_central

        # Reset shape and size
        self.shape = shape
        self.size = np.random.uniform(low=0.15, high=0.5)

        if set_obstacle:
            if self.mode == 'static':
                self.static_obstacle()
            elif self.mode == 'dynamic':
                if self.traj == "mix":
                    traj_id = np.random.randint(low=0, high=len(TRAJ_LIST))
                    self.tmp_traj = TRAJ_LIST[traj_id]
                else:
                    self.tmp_traj = self.traj

                if self.tmp_traj == "electron":
                    self.dynamic_obstacle_electron()
                elif self.tmp_traj == "gravity":
                    # Try 1 + 100 times, make sure initial vel, both vx and vy < 3.0
                    self.dynamic_obstacle_grav()
                    for _ in range(100):
                        if abs(self.vel[0]) > 3.0 or abs(self.vel[1]) > 3.0:
                            self.dynamic_obstacle_grav()
                        else:
                            break
                else:
                    raise NotImplementedError(f'{self.traj} not supported!')
            else:
                raise NotImplementedError(f'{self.mode} not supported!')
        else:
            self.pos = np.array([5., 5., -5.])
            self.vel = np.array([0., 0., 0.])

<<<<<<< HEAD
        obs = self.update_obs(quads_pos=quads_pos, quads_vel=quads_vel, set_obstacle=set_obstacle)
        return obs'''

    #Returns observations
    def step(self, obs=None, quads_pos=None, quads_vel=None, set_obstacles=None):
        if set_obstacles is None:
            raise ValueError('set_obstacles is None')

        for quad in quads_pos:
            obstobs = self.octree.getSurround(quad)
            #obst_obs = obstacle.step(quads_pos=quads_pos, quads_vel=quads_vel, set_obstacle=set_obstacles[i])
            obs = np.concatenate((obs, obstobs), axis=0)

        return obs

    '''def step(self, quads_pos=None, quads_vel=None, set_obstacle=None):
        if set_obstacle is None:
            raise ValueError('set_obstacle is None')

        if not set_obstacle:
            obs = self.update_obs(quads_pos=quads_pos, quads_vel=quads_vel, set_obstacle=set_obstacle)
            return obs

        if self.tmp_traj == 'electron':
            obs = self.step_electron(quads_pos=quads_pos, quads_vel=quads_vel, set_obstacle=set_obstacle)
            return obs
        elif self.tmp_traj == 'gravity':
            obs = self.step_gravity(quads_pos=quads_pos, quads_vel=quads_vel, set_obstacle=set_obstacle)
            return obs
        else:
            raise NotImplementedError()
            
    
    def update_obs(self, quads_pos, quads_vel, set_obstacle):
        # Add rel_pos, rel_vel, size, shape to obs, shape: num_agents * 10
        if (not set_obstacle) and self.obs_mode == 'absolute':
            rel_pos = self.pos - np.zeros((len(quads_pos), 3))
            rel_vel = self.vel - np.zeros((len(quads_pos), 3))
            obst_size = np.zeros((len(quads_pos), 3))
            obst_shape = np.zeros((len(quads_pos), 1))
        elif (not set_obstacle) and self.obs_mode == 'half_relative':
            rel_pos = self.pos - np.zeros((len(quads_pos), 3))
            rel_vel = self.vel - np.zeros((len(quads_pos), 3))
            obst_size = (self.size / 2) * np.ones((len(quads_pos), 3))
            obst_shape = self.shape_list.index(self.shape) * np.ones((len(quads_pos), 1))
        else:  # False, relative; True
            rel_pos = self.pos - quads_pos
            rel_vel = self.vel - quads_vel
            # obst_size: in xyz axis: radius for sphere, half edge length for cube
            obst_size = (self.size / 2) * np.ones((len(quads_pos), 3))
            obst_shape = self.shape_list.index(self.shape) * np.ones((len(quads_pos), 1))

        obs = np.concatenate((rel_pos, rel_vel, obst_size, obst_shape), axis=1)

        return obs'''

    def collision_detection(self, arm_length, pos_quads=None):

        collision_matrix = np.zeros((len(pos_quads), 1))
        
        for i, quad in enumerate(pos_quads):
            curr = self.octree.SDFDist(quad)
            if curr < arm_length:
                collision_matrix[i] = 1
        
        return collision_matrix

        # Shape: (num_agents, num_obstacles)
        '''collision_matrix = np.zeros((len(pos_quads), self.num_obstacles))
=======

    #Returns observations
    def step(self, obs=None, quads_pos=None):
        # obstobs = []
        #
        # for quad in quads_pos:
        #     obstobs.append(self.octree.getSurround(quad))

        obstobs = [np.ones(27)] * 8
>>>>>>> 2e371160

        obs = np.concatenate((obs, obstobs), axis=1)

<<<<<<< HEAD
        # check which drone collide with obstacle(s)
        drone_collisions = []
        all_collisions = []
        col_w1 = np.where(collision_matrix >= 1)
        for i, val in enumerate(col_w1[0]):
            drone_collisions.append(col_w1[0][i])
            all_collisions.append((col_w1[0][i], col_w1[1][i]))

        obst_positions = np.stack([self.obstacles[i].pos for i in range(self.num_obstacles)])
        distance_matrix = spatial.distance_matrix(x=pos_quads, y=obst_positions)

        return collision_matrix, drone_collisions, all_collisions, distance_matrix'''
=======
        return obs

    def collision_detection(self, pos_quads=None):

        collision_matrix = [0] * len(pos_quads)
        
        for i, quad in enumerate(pos_quads):
            curr = self.octree.SDFDist(quad)
            # TODO
            if curr < 0.05:
                collision_matrix[i] = 1
        
        return collision_matrix
>>>>>>> 2e371160
<|MERGE_RESOLUTION|>--- conflicted
+++ resolved
@@ -7,176 +7,43 @@
 class MultiObstacles:
     def __init__(self, num_obstacles=0, room_dims = [10, 10, 10],
                  quad_size=0.046, size=0.0, resolution=0.05, inf_height=True):
-        self.num_obstacles = num_obstacles
+        #TODO Fix this
+        self.num_obstacles = 4
         self.obstacles = []
         
         self.octree = OctTree(obstacle_size=1.0, room_dims=room_dims, resolution=resolution, inf_height=inf_height)
-        self.octree.generate_obstacles(num_obstacles=num_obstacles)
+        '''self.octree.generate_obstacles(num_obstacles=num_obstacles)
         self.octree.pos_arr
         self.octree.mark_octree()
-        self.octree.generateSDF()
+        self.octree.generateSDF()'''
 
     #Test shapes of obs, test collisions
     def reset(self, obs=None, quads_pos=None, start_point=np.array([0., 0., 2.]), end_point=np.array([0., 0., 2.])):
         self.octree.reset()
         self.octree.generate_obstacles(num_obstacles=self.num_obstacles, start_point=start_point, end_point=end_point)
 
-<<<<<<< HEAD
+        obstobs = []
+        
+        for quad in quads_pos:
+            obstobs.append(self.octree.getSurround(quad))
+
+        #obstobs = [np.ones(27)] * 8
+        obs = np.concatenate((obs, obstobs), axis=1)
+
+        return obs
+
+
+    #Returns observations
+    def step(self, obs=None, quads_pos=None):
         obstobs = []
 
         for quad in quads_pos:
             obstobs.append(self.octree.getSurround(quad))
-        
-        obs = np.concatenate((obs, obstobs), axis=0)
 
-        return obs
-
-    '''def reset(self, set_obstacle=None, formation_size=0.0, goal_central=np.array([0., 0., 2.]), shape='sphere', quads_pos=None, quads_vel=None):
-        if set_obstacle is None:
-            raise ValueError('set_obstacle is None')
-=======
-        # obstobs = []
-        #
-        # for quad in quads_pos:
-        #     obstobs.append(self.octree.getSurround(quad))
-
-        obstobs = [np.ones(27)] * 8
-        obs = np.concatenate((obs, obstobs), axis=1)
->>>>>>> 2e371160
-
-        self.formation_size = formation_size
-        self.goal_central = goal_central
-
-        # Reset shape and size
-        self.shape = shape
-        self.size = np.random.uniform(low=0.15, high=0.5)
-
-        if set_obstacle:
-            if self.mode == 'static':
-                self.static_obstacle()
-            elif self.mode == 'dynamic':
-                if self.traj == "mix":
-                    traj_id = np.random.randint(low=0, high=len(TRAJ_LIST))
-                    self.tmp_traj = TRAJ_LIST[traj_id]
-                else:
-                    self.tmp_traj = self.traj
-
-                if self.tmp_traj == "electron":
-                    self.dynamic_obstacle_electron()
-                elif self.tmp_traj == "gravity":
-                    # Try 1 + 100 times, make sure initial vel, both vx and vy < 3.0
-                    self.dynamic_obstacle_grav()
-                    for _ in range(100):
-                        if abs(self.vel[0]) > 3.0 or abs(self.vel[1]) > 3.0:
-                            self.dynamic_obstacle_grav()
-                        else:
-                            break
-                else:
-                    raise NotImplementedError(f'{self.traj} not supported!')
-            else:
-                raise NotImplementedError(f'{self.mode} not supported!')
-        else:
-            self.pos = np.array([5., 5., -5.])
-            self.vel = np.array([0., 0., 0.])
-
-<<<<<<< HEAD
-        obs = self.update_obs(quads_pos=quads_pos, quads_vel=quads_vel, set_obstacle=set_obstacle)
-        return obs'''
-
-    #Returns observations
-    def step(self, obs=None, quads_pos=None, quads_vel=None, set_obstacles=None):
-        if set_obstacles is None:
-            raise ValueError('set_obstacles is None')
-
-        for quad in quads_pos:
-            obstobs = self.octree.getSurround(quad)
-            #obst_obs = obstacle.step(quads_pos=quads_pos, quads_vel=quads_vel, set_obstacle=set_obstacles[i])
-            obs = np.concatenate((obs, obstobs), axis=0)
-
-        return obs
-
-    '''def step(self, quads_pos=None, quads_vel=None, set_obstacle=None):
-        if set_obstacle is None:
-            raise ValueError('set_obstacle is None')
-
-        if not set_obstacle:
-            obs = self.update_obs(quads_pos=quads_pos, quads_vel=quads_vel, set_obstacle=set_obstacle)
-            return obs
-
-        if self.tmp_traj == 'electron':
-            obs = self.step_electron(quads_pos=quads_pos, quads_vel=quads_vel, set_obstacle=set_obstacle)
-            return obs
-        elif self.tmp_traj == 'gravity':
-            obs = self.step_gravity(quads_pos=quads_pos, quads_vel=quads_vel, set_obstacle=set_obstacle)
-            return obs
-        else:
-            raise NotImplementedError()
-            
-    
-    def update_obs(self, quads_pos, quads_vel, set_obstacle):
-        # Add rel_pos, rel_vel, size, shape to obs, shape: num_agents * 10
-        if (not set_obstacle) and self.obs_mode == 'absolute':
-            rel_pos = self.pos - np.zeros((len(quads_pos), 3))
-            rel_vel = self.vel - np.zeros((len(quads_pos), 3))
-            obst_size = np.zeros((len(quads_pos), 3))
-            obst_shape = np.zeros((len(quads_pos), 1))
-        elif (not set_obstacle) and self.obs_mode == 'half_relative':
-            rel_pos = self.pos - np.zeros((len(quads_pos), 3))
-            rel_vel = self.vel - np.zeros((len(quads_pos), 3))
-            obst_size = (self.size / 2) * np.ones((len(quads_pos), 3))
-            obst_shape = self.shape_list.index(self.shape) * np.ones((len(quads_pos), 1))
-        else:  # False, relative; True
-            rel_pos = self.pos - quads_pos
-            rel_vel = self.vel - quads_vel
-            # obst_size: in xyz axis: radius for sphere, half edge length for cube
-            obst_size = (self.size / 2) * np.ones((len(quads_pos), 3))
-            obst_shape = self.shape_list.index(self.shape) * np.ones((len(quads_pos), 1))
-
-        obs = np.concatenate((rel_pos, rel_vel, obst_size, obst_shape), axis=1)
-
-        return obs'''
-
-    def collision_detection(self, arm_length, pos_quads=None):
-
-        collision_matrix = np.zeros((len(pos_quads), 1))
-        
-        for i, quad in enumerate(pos_quads):
-            curr = self.octree.SDFDist(quad)
-            if curr < arm_length:
-                collision_matrix[i] = 1
-        
-        return collision_matrix
-
-        # Shape: (num_agents, num_obstacles)
-        '''collision_matrix = np.zeros((len(pos_quads), self.num_obstacles))
-=======
-
-    #Returns observations
-    def step(self, obs=None, quads_pos=None):
-        # obstobs = []
-        #
-        # for quad in quads_pos:
-        #     obstobs.append(self.octree.getSurround(quad))
-
-        obstobs = [np.ones(27)] * 8
->>>>>>> 2e371160
+        #obstobs = [np.ones(27)] * 8
 
         obs = np.concatenate((obs, obstobs), axis=1)
 
-<<<<<<< HEAD
-        # check which drone collide with obstacle(s)
-        drone_collisions = []
-        all_collisions = []
-        col_w1 = np.where(collision_matrix >= 1)
-        for i, val in enumerate(col_w1[0]):
-            drone_collisions.append(col_w1[0][i])
-            all_collisions.append((col_w1[0][i], col_w1[1][i]))
-
-        obst_positions = np.stack([self.obstacles[i].pos for i in range(self.num_obstacles)])
-        distance_matrix = spatial.distance_matrix(x=pos_quads, y=obst_positions)
-
-        return collision_matrix, drone_collisions, all_collisions, distance_matrix'''
-=======
         return obs
 
     def collision_detection(self, pos_quads=None):
@@ -189,5 +56,4 @@
             if curr < 0.05:
                 collision_matrix[i] = 1
         
-        return collision_matrix
->>>>>>> 2e371160
+        return collision_matrix